/**
 * @file validation_3d.cpp
 * @author Thomas Gillis and Denis-Gabriel Caprace
 * @copyright Copyright © UCLouvain 2019
 * 
 * FLUPS is a Fourier-based Library of Unbounded Poisson Solvers.
 * 
 * Copyright (C) <2019> <Universite catholique de Louvain (UCLouvain), Belgique>
 * 
 * List of the contributors to the development of FLUPS, Description and complete License: see LICENSE file.
 * 
 * This program (FLUPS) is free software: 
 * you can redistribute it and/or modify it under the terms of the GNU General Public License as published by the Free Software Foundation, either version 3 of the License, or (at your option) any later version.
 * 
 * This program is distributed in the hope that it will be useful,
 * but WITHOUT ANY WARRANTY; without even the implied warranty of
 * MERCHANTABILITY or FITNESS FOR A PARTICULAR PURPOSE.  See the
 * GNU General Public License for more details.
 * 
 * You should have received a copy of the GNU General Public License
 * along with this program (see COPYING file).  If not, 
 * see <http://www.gnu.org/licenses/>.
 * 
 */

#include "validation_3d.hpp"
#include "omp.h"


using namespace std;

void validation_3d(const DomainDescr myCase, const FLUPS_SolverType type, const FLUPS_GreenType typeGreen) {
    validation_3d(myCase, type, typeGreen, 1);
}

/**
 * @brief computes the reference solution and the numerical one, outputs errors in a file
 * 
 * @param myCase description of the domain and initial condition
 * @param type type of solver
 * @param typeGreen type of Green function
 * @param nSolve number of times we call the same solver (for timing)
 */
void validation_3d(const DomainDescr myCase, const FLUPS_SolverType type, const FLUPS_GreenType typeGreen, const int nSolve) {
// void validation_3d(const DomainDescr myCase, const SolverType type, const GreenType typeGreen, const int nSolve) {
    int rank, comm_size;
    MPI_Comm comm = MPI_COMM_WORLD;
    MPI_Comm_rank(comm, &rank);
    MPI_Comm_size(comm, &comm_size);

    const int *   nglob  = myCase.nglob;
    const int *   nproc  = myCase.nproc;
    const double *L      = myCase.L;

    const double h[3] = {L[0] / nglob[0], L[1] / nglob[1], L[2] / nglob[2]};

    const FLUPS_BoundaryType mybc[3][2] = {myCase.mybc[0][0], myCase.mybc[0][1],
                                     myCase.mybc[1][0], myCase.mybc[1][1],
                                     myCase.mybc[2][0], myCase.mybc[2][1]};

    // create a real topology
<<<<<<< HEAD
    const FLUPS_Topology *topo    = flups_topo_new(0, nglob, nproc, false, NULL, FLUPS_ALIGNMENT);
    // const Topology *topo    = new Topology(0, nglob, nproc, false, NULL,FLUPS_ALIGNMENT);
=======
    FLUPS_Topology *topo = flups_topo_new(0, nglob, nproc, false, NULL, FLUPS_ALIGNMENT, comm);
    // const Topology *topo    = new Topology(0, nglob, nproc, false, NULL,FLUPS_ALIGNMENT,comm);
>>>>>>> 3ce9ce5a

    //-------------------------------------------------------------------------
    /** - Initialize the solver */
    //-------------------------------------------------------------------------
    std::string name = "validation_res" + std::to_string((int)(nglob[0]/L[0])) + "_nrank" + std::to_string(comm_size)+"_nthread" + std::to_string(omp_get_max_threads());
    FLUPS_Profiler* prof = flups_profiler_new_n(name.c_str());
    FLUPS_Solver *mysolver = flups_init_timed(topo, mybc, h, L,prof);
    flups_set_greenType(mysolver,typeGreen);
    flups_setup(mysolver,true);

    // update the comm and the rank
    comm = flups_topo_get_comm(topo);
    MPI_Comm_rank(comm, &rank);

    //-------------------------------------------------------------------------
    /** - allocate rhs and solution */
    //-------------------------------------------------------------------------
    // FLUPS_INFO("topo memsize = %d vs %d %d %d",flups_topo_get_memsize(topo),topo->nmem(0),topo->nmem(1),topo->nmem(2));

    double *rhs   = (double *)flups_malloc(sizeof(double) * flups_topo_get_memsize(topo));
    double *sol   = (double *)flups_malloc(sizeof(double) * flups_topo_get_memsize(topo));
    double *field = (double *)flups_malloc(sizeof(double) * flups_topo_get_memsize(topo));
    std::memset(rhs, 0, sizeof(double ) * flups_topo_get_memsize(topo));
    std::memset(sol, 0, sizeof(double ) * flups_topo_get_memsize(topo));
    std::memset(field, 0, sizeof(double ) * flups_topo_get_memsize(topo));

#ifndef MANUFACTURED_SOLUTION
    //-------------------------------------------------------------------------
    /** - fill the rhs and the solution */
    //-------------------------------------------------------------------------
    const double sigma     = 0.1;
    const double center[3] = {0.5, 0.5, 0.5};
    const double oosigma   = 1.0 / (sigma);
    const double oosigma2  = 1.0 / (sigma * sigma);
    const double oosigma3  = 1.0 / (sigma * sigma * sigma);

    int istart[3];
    flups_topo_get_istartGlob(topo,istart);

    /**
     * also accounting for various symmetry conditions. CAUTION: the solution for the Gaussian blob does not go to 0 fast enough
     * for `anal` to be used as a reference solution for cases where there is at least 1 symmetric (left AND right) or periodic direction
     */
    for (int j2 = -1; j2 < 2; j2++) {
        if (j2 != 0 && mybc[2][(j2 + 1) / 2] == UNB) continue;  //skip unbounded dirs
        for (int j1 = -1; j1 < 2; j1++) {
            if (j1 != 0 && mybc[1][(j1 + 1) / 2] == UNB) continue;  //skip unbounded dirs
            for (int j0 = -1; j0 < 2; j0++) {
                if (j0 != 0 && mybc[0][(j0 + 1) / 2] == UNB) continue;  //skip unbounded dirs

                double sign = 1.0;
                double centerPos[3];
                double orig[3] = {j0 * L[0], j1 * L[1], j2 * L[2]};  //inner left corner of the current block i'm looking at

                sign *= j0 == 0 ? 1.0 : 1 - 2 * (mybc[0][(j0 + 1) / 2] == ODD);  //multiply by -1 if the symm is odd
                sign *= j1 == 0 ? 1.0 : 1 - 2 * (mybc[1][(j1 + 1) / 2] == ODD);  //multiply by -1 if the symm is odd
                sign *= j2 == 0 ? 1.0 : 1 - 2 * (mybc[2][(j2 + 1) / 2] == ODD);  //multiply by -1 if the symm is odd

                centerPos[0] = orig[0] + ((j0 != 0) && (mybc[0][(j0 + 1) / 2] != PER) ? (1.0 - center[0]) * L[0] : (center[0] * L[0]));
                centerPos[1] = orig[1] + ((j1 != 0) && (mybc[1][(j1 + 1) / 2] != PER) ? (1.0 - center[1]) * L[1] : (center[1] * L[1]));
                centerPos[2] = orig[2] + ((j2 != 0) && (mybc[2][(j2 + 1) / 2] != PER) ? (1.0 - center[2]) * L[2] : (center[2] * L[2]));

                // printf("CENTER HERE IS: %d,%d,%d -- %lf,%lf,%lf -- %lf,%lf,%lf ++ %lf,%lf,%lf ** %lf\n",j0,j1,j2,orig[0],orig[1],orig[2],centerPos[0],centerPos[1],centerPos[2],\
                ( (j0!=0)&&(mybc[0][(j0+1)/2]!=PER )) ? (1.0-center[0])*L[0] : (center[0]*L[0]),\
                ( (j1!=0)&&(mybc[1][(j1+1)/2]!=PER )) ? (1.0-center[1])*L[1] : (center[1]*L[1]),\
                ( (j2!=0)&&(mybc[2][(j2+1)/2]!=PER )) ? (1.0-center[2])*L[2] : (center[2]*L[2]), sign);

                for (int i2 = 0; i2 < topo->nloc(2); i2++) {
                    for (int i1 = 0; i1 < topo->nloc(1); i1++) {
                        for (int i0 = 0; i0 < topo->nloc(0); i0++) {
                            double       x    = (istart[0] + i0 + 0.5) * h[0] - centerPos[0];
                            double       y    = (istart[1] + i1 + 0.5) * h[1] - centerPos[1];
                            double       z    = (istart[2] + i2 + 0.5) * h[2] - centerPos[2];
                            double       rho2 = (x * x + y * y + z * z) * oosigma2;
                            double       rho  = sqrt(rho2);
                            const size_t id    = flups_locID(0, i0, i1, i2, 0, nmem, 2);

                            // Gaussian
                            rhs[id] -= sign * c_1o4pi * oosigma3 * sqrt(2.0 / M_PI) * exp(-rho2 * 0.5);
                            sol[id] += sign * c_1o4pi * oosigma * 1.0 / rho * erf(rho * c_1osqrt2);
                        }
                    }
                }
            }
        }
    }

    // double lIs = 1.e10, 
    double gIs = 0.0;
    double lIs = 0.0;

    for (int i2 = 0; i2 < topo->nloc(2); i2++) {
        for (int i1 = 0; i1 < topo->nloc(1); i1++) {
            for (int i0 = 0; i0 < topo->nloc(0); i0++) {
                const size_t id    = flups_locID(0, i0, i1, i2, 0, nmem, 2);
                lIs += sol[id];
                // lIs = min(sol[id],lIs);
            }
        }
    }
    // MPI_Allreduce(&lIs, &gIs, 1, MPI_DOUBLE, MPI_MIN, comm);
    MPI_Allreduce(&lIs, &gIs, 1, MPI_DOUBLE, MPI_SUM, comm);
    gIs *= (h[0]*h[1]*h[2]);
    // const int nmem[3] = {topo->nmem(0), topo->nmem(1), topo->nmem(2)};
    // for (int i2 = 0; i2 < topo->nloc(2); i2++) {
    //     for (int i1 = 0; i1 < topo->nloc(1); i1++) {
    //         for (int i0 = 0; i0 < topo->nloc(0); i0++) {
    //             const size_t id    = localIndex(0, i0, i1, i2, 0, nmem, 2);
    //             sol[id] -= gIs;
    //         }
    //     }
    // }
    printf("Integral sol : %lf\n",gIs);
#else
    //-------------------------------------------------------------------------
    /** - fill the rhs and the solution */
    //-------------------------------------------------------------------------

    int istart[3];
    flups_topo_get_istartGlob(topo,istart);

    {
        const int ax0     = flups_topo_get_axis(topo);
        const int ax1     = (ax0 + 1) % 3;
        const int ax2     = (ax0 + 2) % 3;
        const int nmem[3] = {flups_topo_get_nmem(topo,0),flups_topo_get_nmem(topo,1), flups_topo_get_nmem(topo,2)};
        for (int i2 = 0; i2 < flups_topo_get_nloc(topo,ax2); i2++) {
            for (int i1 = 0; i1 < flups_topo_get_nloc(topo,ax1); i1++) {
                for (int i0 = 0; i0 < flups_topo_get_nloc(topo,ax0); i0++) {
                    const size_t id = flups_locID(ax0, i0, i1, i2, ax0, nmem, 1);
                    sol[id]         = 1.0;
                }
            }
        }
    }

    manuF manuRHS[3] ;
    manuF manuSol[3] ;
    
    struct manuParams params[3]; 
    params[0].freq = 1;
    params[1].freq = 2;
    params[2].freq = 4;

    // Selecting manufactured solution compatible with the BCs
    for (int dir = 0; dir < 3; dir++) {
        if (mybc[dir][0] == PER && mybc[dir][1] == PER) {
            manuRHS[dir] = &d2dx2_fOddOdd;
            manuSol[dir] = &fOddOdd;
            if (params[dir].freq < 1) params[dir].freq = 1;
        } else if (mybc[dir][0] == ODD && mybc[dir][1] == ODD) {
            manuRHS[dir] = &d2dx2_fOddOdd;
            manuSol[dir] = &fOddOdd;
        } else if (mybc[dir][0] == EVEN && mybc[dir][1] == EVEN) {
            manuRHS[dir] = &d2dx2_fEvenEven;
            manuSol[dir] = &fEvenEven;
        }  else if (mybc[dir][0] == ODD && mybc[dir][1] == EVEN) {
            manuRHS[dir] = &d2dx2_fOddEven;
            manuSol[dir] = &fOddEven;
            if (params[dir].freq < 1) params[dir].freq = 1;
        }  else if (mybc[dir][0] == EVEN && mybc[dir][1] == ODD) {
            manuRHS[dir] = &d2dx2_fEvenOdd;
            manuSol[dir] = &fEvenOdd;
            if (params[dir].freq < 1) params[dir].freq = 1;            
        } else if (mybc[dir][0] == UNB) {
            params[dir].center  = .5;
            if (mybc[dir][1] == ODD) {
                params[dir].center  = .7;
                params[dir].sign[1] = -1.;
            } else if (mybc[dir][1] == EVEN) {
                params[dir].center  = .7;
                params[dir].sign[1] = +1.;
            }
            manuRHS[dir] = &d2dx2_fUnb;
            manuSol[dir] = &fUnb;
//still blobs missing if multiple mix
        } else if (mybc[dir][1] == UNB) {
            params[dir].center  = .5;
            if (mybc[dir][0] == ODD) {
                params[dir].center  = .3;
                params[dir].sign[0] = -1.;
            } else if (mybc[dir][0] == EVEN) {
                params[dir].center  = .3;
                params[dir].sign[0] = +1.;
            }
            manuRHS[dir] = &d2dx2_fUnb;
            manuSol[dir] = &fUnb;
        } else {
            // FLUPS_ERROR("I don''t know how to generate an analytical solution for this combination of BC.", LOCATION);
        }
    }

    {
        const int ax0     = flups_topo_get_axis(topo);
        const int ax1     = (ax0 + 1) % 3;
        const int ax2     = (ax0 + 2) % 3;
        const int nmem[3] = {flups_topo_get_nmem(topo,0),flups_topo_get_nmem(topo,1), flups_topo_get_nmem(topo,2)};
        for (int i2 = 0; i2 < flups_topo_get_nloc(topo,ax2); i2++) {
            for (int i1 = 0; i1 < flups_topo_get_nloc(topo,ax1); i1++) {
                for (int i0 = 0; i0 < flups_topo_get_nloc(topo,ax0); i0++) {
                    const size_t id = flups_locID(ax0, i0, i1, i2, ax0, nmem, 1);
                    const double x[3] = {(istart[ax0] + i0 + 0.5) * h[ax0],
                                         (istart[ax1] + i1 + 0.5) * h[ax1],
                                         (istart[ax2] + i2 + 0.5) * h[ax2]};

                    for (int dir = 0; dir < 3; dir++) {
                        const int dir2 = (dir + 1) % 3;
                        const int dir3 = (dir + 2) % 3;
                        sol[id] *= manuSol[dir](x[dir], L[dir], params[dir]);
                        rhs[id] += manuRHS[dir](x[dir], L[dir], params[dir]) * manuSol[dir2](x[dir2], L[dir2], params[dir2]) * manuSol[dir3](x[dir3], L[dir3], params[dir3]);
                    }
                }
            }
        }
    }

#endif



#ifdef DDUMP_H5
    char msg[512];
    // write the source term and the solution
    sprintf(msg, "rhs_%d%d%d%d%d%d_%dx%dx%d", mybc[0][0], mybc[0][1], mybc[1][0], mybc[1][1], mybc[2][0], mybc[2][1], nglob[0], nglob[1], nglob[2]);
    hdf5_dump(topo, msg, rhs);
    sprintf(msg, "anal_%d%d%d%d%d%d_%dx%dx%d", mybc[0][0], mybc[0][1], mybc[1][0], mybc[1][1], mybc[2][0], mybc[2][1], nglob[0], nglob[1], nglob[2]);
    hdf5_dump(topo, msg, sol);
#endif

    //-------------------------------------------------------------------------
    /** - solve the equations */
    //-------------------------------------------------------------------------
    for(int is=0; is<nSolve; is++){
        flups_solve(mysolver,field, rhs, type);
    }

    flups_profiler_disp_root(prof,"solve");
    flups_profiler_free(prof);

    // lIs = 1.e10, gIs = 0.0;
    // for (int i2 = 0; i2 < topo->nloc(2); i2++) {
    //     for (int i1 = 0; i1 < topo->nloc(1); i1++) {
    //         for (int i0 = 0; i0 < topo->nloc(0); i0++) {
    //             const size_t id   = localindex_xyz(i0, i1, i2, topo);
    //             // lIs += rhs[id];
    //             lIs = min(rhs[id],lIs);
    //         }
    //     }
    // }
    // MPI_Allreduce(&lIs, &gIs, 1, MPI_DOUBLE, MPI_MIN, comm);
    // // gIs *= (h[0]*h[1]*h[2]);
    // for (int i2 = 0; i2 < topo->nloc(2); i2++) {
    //     for (int i1 = 0; i1 < topo->nloc(1); i1++) {
    //         for (int i0 = 0; i0 < topo->nloc(0); i0++) {
    //             const size_t id   = localindex_xyz(i0, i1, i2, topo);
    //             rhs[id] -= gIs;
    //         }
    //     }
    // }

#ifdef DDUMP_H5
    // write the source term and the solution
    sprintf(msg, "sol_%d%d%d%d%d%d_%dx%dx%d", mybc[0][0], mybc[0][1], mybc[1][0], mybc[1][1], mybc[2][0], mybc[2][1], nglob[0], nglob[1], nglob[2]);
    hdf5_dump(topo, msg, rhs);
#endif    

    //-------------------------------------------------------------------------
    /** - compute the error */
    //-------------------------------------------------------------------------
    double lerr2 = 0.0;
    double lerri = 0.0;

    {
        const int ax0     = flups_topo_get_axis(topo);
        const int ax1     = (ax0 + 1) % 3;
        const int ax2     = (ax0 + 2) % 3;
        const int nmem[3] = {flups_topo_get_nmem(topo,0),flups_topo_get_nmem(topo,1), flups_topo_get_nmem(topo,2)};
        for (int i2 = 0; i2 < flups_topo_get_nloc(topo,ax2); i2++) {
            for (int i1 = 0; i1 < flups_topo_get_nloc(topo,ax1); i1++) {
                for (int i0 = 0; i0 < flups_topo_get_nloc(topo,ax0); i0++) {
                    const size_t id = flups_locID(ax0, i0, i1, i2, ax0, nmem, 1);
                    const double err = sol[id] - field[id];

                    lerri = max(lerri, fabs(err));
                    lerr2 += (err * err) * h[0] * h[1] * h[2];
                }
            }
        }
    }
    double erri = 0.0;
    double err2 = 0.0;
    MPI_Allreduce(&lerr2, &err2, 1, MPI_DOUBLE, MPI_SUM, comm);
    MPI_Allreduce(&lerri, &erri, 1, MPI_DOUBLE, MPI_MAX, comm);

    err2 = sqrt(err2);

    char filename[512];
    string folder = "./data";

    sprintf(filename, "%s/%s_%d%d%d%d%d%d_typeGreen=%d.txt",folder.c_str(),__func__, mybc[0][0], mybc[0][1], mybc[1][0], mybc[1][1], mybc[2][0], mybc[2][1],typeGreen);

    if (rank == 0) {
        struct stat st = {0};
        if (stat(folder.c_str(), &st) == -1) {
                mkdir(folder.c_str(), 0770);
        }

        FILE *myfile = fopen(filename, "a+");
        if (myfile != NULL) {
            fprintf(myfile, "%d %12.12e %12.12e\n", nglob[0], err2, erri);
            fclose(myfile);
        } else {
            // FLUPS_CHECK(false, "unable to open file %s", filename, LOCATION);
        }
    }

    flups_free(sol);
    flups_free(rhs);
    flups_free(field);
    flups_cleanup(mysolver);
    flups_topo_free(topo);
}
<|MERGE_RESOLUTION|>--- conflicted
+++ resolved
@@ -59,13 +59,8 @@
                                      myCase.mybc[2][0], myCase.mybc[2][1]};
 
     // create a real topology
-<<<<<<< HEAD
-    const FLUPS_Topology *topo    = flups_topo_new(0, nglob, nproc, false, NULL, FLUPS_ALIGNMENT);
-    // const Topology *topo    = new Topology(0, nglob, nproc, false, NULL,FLUPS_ALIGNMENT);
-=======
     FLUPS_Topology *topo = flups_topo_new(0, nglob, nproc, false, NULL, FLUPS_ALIGNMENT, comm);
     // const Topology *topo    = new Topology(0, nglob, nproc, false, NULL,FLUPS_ALIGNMENT,comm);
->>>>>>> 3ce9ce5a
 
     //-------------------------------------------------------------------------
     /** - Initialize the solver */
@@ -286,7 +281,7 @@
 
 
 
-#ifdef DDUMP_H5
+#ifdef DDUMP_DBG
     char msg[512];
     // write the source term and the solution
     sprintf(msg, "rhs_%d%d%d%d%d%d_%dx%dx%d", mybc[0][0], mybc[0][1], mybc[1][0], mybc[1][1], mybc[2][0], mybc[2][1], nglob[0], nglob[1], nglob[2]);
@@ -326,7 +321,7 @@
     //     }
     // }
 
-#ifdef DDUMP_H5
+#ifdef DDUMP_DBG
     // write the source term and the solution
     sprintf(msg, "sol_%d%d%d%d%d%d_%dx%dx%d", mybc[0][0], mybc[0][1], mybc[1][0], mybc[1][1], mybc[2][0], mybc[2][1], nglob[0], nglob[1], nglob[2]);
     hdf5_dump(topo, msg, rhs);
