--- conflicted
+++ resolved
@@ -9,19 +9,15 @@
 
 For the list of all the contributors to the development of FLUPS, description and a complete License: see LICENSE file.
 
-<<<<<<< HEAD
+
 #### Citation information
 FLUPS is described in [this paper](https://arxiv.org/abs/2006.09300). If you use FLUPS, please cite it as follows in your publications:
 - Caprace et al., **FLUPS - A Fourier-based Library of Unbounded Poisson Solvers**, SIAM Journal on Scientific Computing, 2019 (under review)
-=======
-If you use FLUPS, please cite it as follows in your publications:
-- Caprace et al., **FLUPS - A Fourier-based Library of Unbounded Poisson Solvers**, SIAM Journal on Scientific Computing, 2020 (under review).
->>>>>>> 74cb63d3
 
 
 ### Why should you use FLUPS?
 - You can solve the Poisson on rectangular and uniform distributed 2D/3D grids;
-- You can use any boundary conditions, including truly unbounded boundary conditions and semi-unbounded conditions
+- You can use any boundary conditions, including truly unbounded boundary conditions and semi-unbounded conditions;
 - You can solve may times the same Poisson problem at low cost using precomputed Green's function and communication patterns;
 - You can use threads and/or MPI to fasten the execution;
 - You can use the build-in profiler to optimize the execution speed;
