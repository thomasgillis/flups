
#---------------------------------------------------------
# COMPILERS
#---------------------------------------------------------

MPIDIR:=/opt/open-mpi/gcc-9/v4.0.1

# specify the compiler
CXX = g++-9 -I$(MPIDIR)/include/ -L$(MPIDIR)/lib/ -lmpi -lopen-rte -lopen-pal -lutil
#CXX = mpic++

# set the flag (optimisation or not)

<<<<<<< HEAD
# CXXFLAGS := -g -Wall -O0 --debug -std=c++17 -fopenmp -DVERBOSE  -DPERF_VERBOSE 
# CXXFLAGS := -O3 -g -Wall -std=c++17 -fopenmp -DPROF -fdump-ipa-switch-all -fdump-lang-switch-all -fopt-info-optall=optinfo.txt
CXXFLAGS := -O3 -g -DNDEBUG -std=c++17 -fopenmp -DPROF -fopt-info-optall=optinfo.txt 
# CXXFLAGS := -O3 -std=c++17 -fopenmp -DNDEBUG -DPERF_VERBOSE 
=======
# CXXFLAGS := -g -Wall -O0 --debug -std=c++17 -DVERBOSE 
# CXXFLAGS := -O3 -g -Wall -std=c++17 -fdump-ipa-switch-all -fdump-lang-switch-all -fopt-info-optall=optinfo.txt -Wno-variadic-macros
CXXFLAGS := -O3 -g -DNDEBUG -std=c++17 -fopt-info-optall=optinfo.txt -Wno-variadic-macros -DPROF
# CXXFLAGS := -O3 -std=c++17 -DNDEBUG -Wno-variadic-macros
>>>>>>> cc728633


#---------------------------------------------------------
# DEPENDENCES DIRECTORIES
#---------------------------------------------------------
FFTWDIR  :=  /usr/local/Cellar/fftw/3.3.8_1
HDF5DIR  :=  /opt/hdf5/gcc-9/v1.10.6


#backups:
# INC += -I/usr/local/Cellar/gcc/9.2.0/include/c++/9.2.0/
LIB += -L/usr/local/Cellar/gcc/9.2.0/lib/gcc/9 -lstdc++ -lgomp

#run:
#rm data/*; make -j && OMPI_MCA_btl=self,tcp OMP_NUM_THREADS=1 mpirun -np 2 -oversubscribe --tag-output ./flups_validation -np 2 1 1 -res 32 -bc 4 1 1 4 4 4 > log.txt<|MERGE_RESOLUTION|>--- conflicted
+++ resolved
@@ -11,17 +11,10 @@
 
 # set the flag (optimisation or not)
 
-<<<<<<< HEAD
 # CXXFLAGS := -g -Wall -O0 --debug -std=c++17 -fopenmp -DVERBOSE  -DPERF_VERBOSE 
 # CXXFLAGS := -O3 -g -Wall -std=c++17 -fopenmp -DPROF -fdump-ipa-switch-all -fdump-lang-switch-all -fopt-info-optall=optinfo.txt
-CXXFLAGS := -O3 -g -DNDEBUG -std=c++17 -fopenmp -DPROF -fopt-info-optall=optinfo.txt 
-# CXXFLAGS := -O3 -std=c++17 -fopenmp -DNDEBUG -DPERF_VERBOSE 
-=======
-# CXXFLAGS := -g -Wall -O0 --debug -std=c++17 -DVERBOSE 
-# CXXFLAGS := -O3 -g -Wall -std=c++17 -fdump-ipa-switch-all -fdump-lang-switch-all -fopt-info-optall=optinfo.txt -Wno-variadic-macros
-CXXFLAGS := -O3 -g -DNDEBUG -std=c++17 -fopt-info-optall=optinfo.txt -Wno-variadic-macros -DPROF
-# CXXFLAGS := -O3 -std=c++17 -DNDEBUG -Wno-variadic-macros
->>>>>>> cc728633
+CXXFLAGS := -O3 -g -DNDEBUG -std=c++17 -fopenmp -DPROF -fopt-info-optall=optinfo.txt -DPERF_VERBOSE 
+# CXXFLAGS := -O3 -std=c++17 -fopenmp -DNDEBUG 
 
 
 #---------------------------------------------------------
