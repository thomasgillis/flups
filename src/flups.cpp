--- conflicted
+++ resolved
@@ -101,35 +101,18 @@
 //********************************************************************* */
 
 // get a new solver
-<<<<<<< HEAD
-// #ifndef PROF
-FLUPS_Solver* flups_init_(FLUPS_Topology* t, const FLUPS_BoundaryType bc[3][2], const double h[3], const double L[3]){
-    Solver* s = new Solver(t, bc, h, L, NULL);
-    return s;
-}
-// #else
-FLUPS_Solver* flups_init(FLUPS_Topology* t, const FLUPS_BoundaryType bc[3][2], const double h[3], const double L[3],Profiler* prof){
-=======
-#ifndef PROF
 FLUPS_Solver* flups_init(FLUPS_Topology* t, const FLUPS_BoundaryType bc[3][2], const double h[3], const double L[3]){
     Solver* s = new Solver(t, bc, h, L, NULL);
     return s;
 }
-FLUPS_Solver* flups_init_timed( FLUPS_Topology* t, const FLUPS_BoundaryType bc[3][2], const double h[3], const double L[3],Profiler* prof){
+FLUPS_Solver* flups_init_timed(FLUPS_Topology* t, const FLUPS_BoundaryType bc[3][2], const double h[3], const double L[3], Profiler* prof) {
+#ifndef PROF
     Solver* s = new Solver(t, bc, h, L, NULL);
+#else
+    Solver* s = new Solver(t, bc, h, L, prof);
+#endif
     return s;
 }
-#else
-FLUPS_Solver* flups_init(FLUPS_Topology* t, const FLUPS_BoundaryType bc[3][2], const double h[3], const double L[3]){
-    Solver* s = new Solver(t, bc, h, L, NULL);
-    return s;
-}
-FLUPS_Solver* flups_init_timed(FLUPS_Topology* t, const FLUPS_BoundaryType bc[3][2], const double h[3], const double L[3],Profiler* prof){
->>>>>>> cd3bdad3
-    Solver* s = new Solver(t, bc, h, L, prof);
-    return s;
-}
-// #endif
 
 // destroy the solver
 void flups_cleanup(FLUPS_Solver* s){
@@ -223,10 +206,7 @@
 void flups_hdf5_dump(const FLUPS_Topology *topo, const char filename[], const double *data){
     const std::string fn(filename);
     hdf5_dump(topo,fn, data);
-<<<<<<< HEAD
-=======
-}
-
-
->>>>>>> cd3bdad3
+}
+
+
 }