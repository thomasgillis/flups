--- conflicted
+++ resolved
@@ -172,12 +172,8 @@
         err = MPI_Comm_group(inComm, &group_in);
         FLUPS_CHECK(err==MPI_SUCCESS,"wrong group in");
         err = MPI_Comm_group(outComm, &group_out);
-<<<<<<< HEAD
-        FLUPS_CHECK(err==MPI_SUCCESS,"wrong group out",LOCATION);
-=======
         FLUPS_CHECK(err==MPI_SUCCESS,"wrong group out");
 
->>>>>>> 538fba1b
         err = MPI_Group_translate_ranks(group_in, size, tmprnks, group_out, ranks);
         FLUPS_CHECK(err == MPI_SUCCESS, "Could not find a correspondance between incomm and outcomm.");
     }
