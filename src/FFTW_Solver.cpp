/**
 * @file FFTW_Solver.cpp
 * @author Thomas Gillis
 * @brief 
 * @version
 * @date 2019-07-16
 * 
 * @copyright Copyright © UCLouvain 2019
 * 
 */

#include "FFTW_Solver.hpp"

/**
 * @brief Constructs a fftw Poisson solver, initilizes the plans and determines their order of execution
 * 
 * @param topo the input topology of the data (in physical space)
 * @param mybc the boundary conditions of the computational domain, the first index corresponds to the dimension, the second is left (0) or right (1) side
 * @param h the grid spacing
 * @param L the domain size
 */
FFTW_Solver::FFTW_Solver(const Topology *topo, const BoundaryType mybc[3][2], const double h[3], const double L[3]) {
    BEGIN_FUNC
    //-------------------------------------------------------------------------
    /** - Create the timer */
    //-------------------------------------------------------------------------
    _prof = new Profiler("FFTW_Solver");
    _prof->create("init");
    _prof->start("init");
    //-------------------------------------------------------------------------
    /** - For each dim, create the plans and sort them type */
    //-------------------------------------------------------------------------
    for (int id = 0; id < 3; id++)
        _hgrid[id] = h[id];

    for (int id = 0; id < 3; id++) {
        _plan_forward[id]  = new FFTW_plan_dim(id, h, L, mybc[id], UP_FORWARD, false);
        _plan_backward[id] = new FFTW_plan_dim(id, h, L, mybc[id], UP_BACKWARD, false);
        _plan_green[id]    = new FFTW_plan_dim(id, h, L, mybc[id], UP_FORWARD, true);
    }

    _sort_plans(_plan_forward);
    _sort_plans(_plan_backward);
    _sort_plans(_plan_green);
    INFOLOG4("I will proceed with forward transforms in the following direction order: %d, %d, %d\n",_plan_forward[0]->dimID(),_plan_forward[1]->dimID(),_plan_forward[2]->dimID());

    //-------------------------------------------------------------------------
    /** - Initialise the plans and get the sizes */
    //-------------------------------------------------------------------------
    _init_plansAndTopos(topo, _topo_hat, _switchtopo, _plan_forward, false);
    _init_plansAndTopos(topo, NULL, NULL, _plan_backward, false);
    _init_plansAndTopos(topo, _topo_green, _switchtopo_green, _plan_green, true);

    //-------------------------------------------------------------------------
    /** - Get the factors #_normfact, #_volfact, #_shiftgreen and #_nbr_imult */
    //-------------------------------------------------------------------------
    _normfact  = 1.0;
    _volfact   = 1.0;
    _nbr_imult = 0;
    for (int ip = 0; ip < 3; ip++) {
        _normfact *= _plan_forward[ip]->normfact();
        _volfact *= _plan_forward[ip]->volfact();

        // _shiftgreen[_plan_forward[ip]->dimID()] = _plan_forward[ip]->shiftgreen();

        if (_plan_forward[ip]->imult())
            _nbr_imult++; //we multiply by i
        if (_plan_backward[ip]->imult())
            _nbr_imult--; //we devide by i
        if (_plan_green[ip]->imult())
            _nbr_imult++;
    }
    _prof->stop("init");
}

/**
 * @brief Sets up the Solver
 * 
 * After this function the parameter of the solver (size etc) cannot be changed anymore
 * 
 * -------------------------------------------
 * We do the following operations
 */
void FFTW_Solver::setup() {
    _prof->start("init");
    //-------------------------------------------------------------------------
    /** - allocate the data for the field and Green */
    //-------------------------------------------------------------------------
    _allocate_data(_topo_hat, &_data);
    _allocate_data(_topo_green, &_green);

    //-------------------------------------------------------------------------
    /** - allocate the plans forward and backward for the field */
    //-------------------------------------------------------------------------
    _allocate_plans(_topo_hat, _plan_forward, _data);
    _allocate_plans(_topo_hat, _plan_backward, _data);

    //-------------------------------------------------------------------------
    /** - allocate the plan and comnpute the Green's function */
    //-------------------------------------------------------------------------
    _allocate_plans(_topo_green, _plan_green, _green);
    _cmptGreenFunction(_topo_green, _green, _plan_green);

    //-------------------------------------------------------------------------
    /** - delete the useless data for Green */
    //-------------------------------------------------------------------------
    _delete_plans(_plan_green);
    _delete_switchtopos(_switchtopo_green);
    _prof->stop("init");
}

/**
 * @brief Destroy the fftw solver
 * 
 */
FFTW_Solver::~FFTW_Solver() {
    BEGIN_FUNC
    // for Green
    if (_green != NULL) fftw_free(_green);
    _delete_topologies(_topo_green);

    // for the field
    _delete_plans(_plan_forward);
    _delete_plans(_plan_backward);
    _delete_topologies(_topo_hat);
    _delete_switchtopos(_switchtopo);
    if (_data != NULL) fftw_free(_data);

    // the profiler
    if(_prof!=NULL) delete(_prof);

    //cleanup
    fftw_cleanup();
}
/**
 * @brief delete the FFTW_plan_dim stored in planmap
 * 
 * @param planmap 
 */
void FFTW_Solver::_delete_plans(FFTW_plan_dim *planmap[3]) {
    BEGIN_FUNC
    // deallocate the plans
    for (int ip = 0; ip < 3; ip++) {
        delete planmap[ip];
        planmap[ip] = NULL;
    }
}

/**
 * @brief delete the switchtopo objects
 * 
 * @param switchtopo 
 */
void FFTW_Solver::_delete_switchtopos(SwitchTopo *switchtopo[3]) {
    BEGIN_FUNC
    // deallocate the plans
    for (int ip = 0; ip < 3; ip++) {
        delete switchtopo[ip];
        switchtopo[ip] = NULL;
    }
}

/**
 * @brief delete the topologies
 * 
 * @param topo 
 */
void FFTW_Solver::_delete_topologies(Topology *topo[3]) {
    BEGIN_FUNC
    // deallocate the plans
    for (int ip = 0; ip < 3; ip++) {
        delete topo[ip];
        topo[ip] = NULL;
    }
}

/**
 * @brief smartly determines in which order the FFTs will be executed
 * 
 * @param plan the list of plan, which will be reordered
 */
void FFTW_Solver::_sort_plans(FFTW_plan_dim *plan[3]) {
    int id_min, val_min=INT_MAX;
    int priority[3];
    for (int id = 0; id < 3; id++) {
        priority[id] = plan[id]->type();
        if (priority[id] < val_min) {
            id_min = id;
            val_min = priority[id];
        }
    }
    if (id_min == 0) {
        if (priority[1] > priority[2]) {
            FFTW_plan_dim *temp_plan = plan[2];
            plan[2]                  = plan[1];
            plan[1]                  = temp_plan;
        }
    } else {
        // do the sort by hand...
        int temp_priority        = priority[id_min];
        FFTW_plan_dim *temp_plan = plan[id_min];
        plan[id_min]             = plan[0];
        plan[0]                  = temp_plan;
        priority[id_min]         = priority[0];
        priority[0]              = temp_priority;

        // printf("priority now = %d %d %d -> idim = %d\n",plan[0]->type(), plan[1]->type(),plan[2]->type());

        if (priority[1] > priority[2]) {
            FFTW_plan_dim *temp_plan = plan[2];
            plan[2]                  = plan[1];
            plan[1]                  = temp_plan;
        }
    }

    UP_CHECK3((plan[0]->type() <= plan[1]->type()) && (plan[1]->type() <= plan[2]->type()), "Wrong order in the plans: %d %d %d",plan[0]->type(),plan[1]->type(),plan[2]->type());
}

/**
 * @brief Initializes a set of 3 plans by doing a dry run through the plans
 * 
 * @param topo the starting topology
 * @param topomap the topology array to go through each dim ( may be NULL) it corresponds to the topology AFTER the plan
 * @param switchtopo the switchtopo array to switch between topologies (may be NULL, if so it is not computed)
 * @param planmap the plan that will be created
 * @param isGreen indicates if the plans are for Green
 */
void FFTW_Solver::_init_plansAndTopos(const Topology *topo, Topology *topomap[3], SwitchTopo *switchtopo[3], FFTW_plan_dim *planmap[3], bool isGreen) {
    BEGIN_FUNC

// @Todo: check that _plan_forward exists before doing _plan_green !

    //-------------------------------------------------------------------------
    /** - Store the current topology */
    //-------------------------------------------------------------------------
    const Topology *current_topo = topo;

    //-------------------------------------------------------------------------
    /** - Get the sizes to start with */
    //-------------------------------------------------------------------------
    // The size is initilized to that of the physical space. Then, with the 
    // dry run, it will grow/shrink in every dimension, and this will be used
    // as the size for the intermediate topos.
    // Eventually, the finial size of the data will be that of the largest 
    // topo.
    int size_tmp[3];
    for (int id = 0; id < 3; id++){
        size_tmp[id] = topo->nglob(id);
    }

    //-------------------------------------------------------------------------
    /** - creates the plans and the intermediate topologies (if not Green).
     *    This performs a dry run in order to determine the final amount of 
     *    memmory required. It also prepares switchtopo which allows to switch
     *    between two successive topologies.   */
    //-------------------------------------------------------------------------
    bool isComplex = false; //this refers to the "current state" of the data during dry run
    int  nproc[3];
    for (int ip = 0; ip < 3; ip++) {
        // initialize the plan (for Green only, using info from _plan_forward)
        planmap[ip]->init(size_tmp, isComplex);
        // update the size_tmp variable and get the complex information
        planmap[ip]->get_outsize(size_tmp);
        // virtually execute the plan and determine the output
        planmap[ip]->get_isNowComplex(&isComplex);
        // determines the fastest rotating index
        int dimID = planmap[ip]->dimID();

        // if we are Green and we have to ignore one mode based on the Green's function
        if(isGreen && planmap[ip]->ignoreMode() ){
            size_tmp[dimID] -= 1;
        }

        // we store a new topology BEFORE the plan is executed
        if (!isGreen && topomap != NULL && switchtopo != NULL) {
            // determines the proc repartition
            _pencil_nproc(dimID, nproc, topo->comm_size());
            // create the new topology corresponding to planmap[ip] in the output layout (size and isComplex)
            topomap[ip] = new Topology(dimID, size_tmp, nproc, isComplex);
            // determines fieldstart = the point where the old topo has to begin in the new one
            // There are cases (typically for MIXUNB) where the data after being switched starts with an offset in memory in the new topo.
            int fieldstart[3] = {0};
            planmap[ip]->get_fieldstart(fieldstart);
            // compute the Switch between the current topo (the one from which we come) and the new one (the one we just created).
            // if the topo was real before the plan and is now complex
            if (planmap[ip]->isr2c()) {
<<<<<<< HEAD
                topomap[ip]->switch2real(); //switching back tentatively, as when the switch will be executed, the transform did not occur yet.
                switchtopo[ip] = new SwitchTopo(current_topo, topomap[ip], fieldstart);
                topomap[ip]->switch2complex();
            } else {
                switchtopo[ip] = new SwitchTopo(current_topo, topomap[ip], fieldstart);
=======
                topomap[ip]->switch2real();
                switchtopo[ip] = new SwitchTopo(current_topo, topomap[ip], fieldstart,_prof);
                topomap[ip]->switch2complex();
            } else {
                // create the switchtopoMPI to change topology
                switchtopo[ip] = new SwitchTopo(current_topo, topomap[ip], fieldstart,_prof);
>>>>>>> 11e29b4d
            }
            // update the current topo to the new one
            current_topo = topomap[ip];

            current_topo->disp();
        }

        planmap[ip]->disp();
    }

    // -- at this point, size_tmp is the size that I need for the Green function in
    //    the last topo, and isComplex describes if the Green function in that topo is
    //    expressed in Complex or not.

    //-------------------------------------------------------------------------
    /** - For Green we need to compute the topologies using the full size of the domain.
     *    We proceed backward (from the last to the first topo), and we adapt the size
     *    in case of r2c, in order to obtain the correct size of Green in topo[0], which
     *    is the topo in which we fill the Green function.      */
    //-------------------------------------------------------------------------
    current_topo = NULL;
    // isComplex = false; //Change this for Helmolz: we will always need to fill Green in complex
    if (isGreen && topomap != NULL && switchtopo != NULL) {
        for (int ip = 2; ip >= 0; ip--) {
            
            // get the fastest rotating index
            int dimID = planmap[ip]->dimID();  // store the correspondance of the transposition
            // get the proc repartition
            _pencil_nproc(dimID, nproc, topo->comm_size());

            // if we had to forget one point for this plan, re-add it
            if(planmap[ip]->ignoreMode() ){
                size_tmp[dimID] += 1;
            }
            // create the new topology in the output layout (size and isComplex)
            topomap[ip] = new Topology(dimID, size_tmp, nproc, isComplex);
            //switchmap only to be done for topo0->topo1 and topo1->topo2
            if (ip < 2){
                // get the fieldstart = the point where the old topo has to begin in the new
                int fieldstart[3] = {0};
                // it shouldn't be different from 0 for the moment
                planmap[ip+1]->get_fieldstart(fieldstart);
                // the shift green is taken on the new topo to write to the current_topo
                const int shift = planmap[ip]->shiftgreen();
                if (!planmap[ip]->ignoreMode()) {
                    UP_CHECK0(shift == 0, "If no mode are ignored, you cannot ask for a shift!!");
                } else {
                    // if we aim at removing a point, we make sure to copy every mode except one
                    UP_CHECK1((topomap[ip]->nglob(dimID) - 1) == current_topo->nglob(dimID) - fieldstart[dimID], "You will copy too much node between the two topos (dimID = %d)", dimID);
                }

                // store the shift and do the mapping
                fieldstart[dimID] = -shift;
                // we do the link between topomap[ip] and the current_topo
                switchtopo[ip+1] = new SwitchTopo(topomap[ip], current_topo, fieldstart);
            }

            // Go to real data if the FFT is really done on green's array.
            // if not, keep it in complex
            if (planmap[ip]->isr2c_green() ){
                topomap[ip]->switch2real();
<<<<<<< HEAD
                size_tmp[dimID] *= 2; 
                isComplex = false;
=======
                switchtopo[ip] = new SwitchTopo(current_topo, topomap[ip], fieldstart,NULL);
                topomap[ip]->switch2complex();
            } else {
                // create the switchtopoMPI to change topology
                switchtopo[ip] = new SwitchTopo(current_topo, topomap[ip], fieldstart,NULL);
>>>>>>> 11e29b4d
            }
            // update the "current topo", which we need to define the switchtopo
            current_topo = topomap[ip];

            current_topo->disp();
        }
    }

    // Implementation Note:
    // If you want to do Helmoltz, you will always have to fill a complex Green function:
    // - we need to ignore all r2cs (bypass the condition on isr2c_green)
    // - as there will be only C2C transforms, the size obtained after the init of plans
    //   is already the correct size for Green.
    // -> we need to be able to do SYMSYM directions on a complex number... meaning that we
    //    will need to adapt the plan so that when it needs to do a "real2real" transform on
    //    a complex input, it actually does it separately on the real and imaginary part.
    // - if there are SYMSYM only, the last topo of fiels remains Real while I will have a 
    //   complex green function. Need to handle that in solve() ?

    //-------------------------------------------------------------------------
    /** - reset the topologies to real if needed, in order to prepare them for their execution  */
    //-------------------------------------------------------------------------
    for (int ip = 0; ip < 3; ip++) {
        if (!isGreen && planmap[ip]->isr2c() && topomap != NULL) {
            topomap[ip]->switch2real();
        }
    }
}

/**
 * @brief allocates the plans in planmap according to that computed during the dry run, see \ref _init_plansAndTopos
 * 
 * @param topo the map of topos that will be applied to data
 * @param planmap the list of plans that we need to allocate
 * @param data pointer to data (on which the FFTs will be applied in place)
 */
void FFTW_Solver::_allocate_plans(const Topology *const topo[3], FFTW_plan_dim *planmap[3], double *data) {
    BEGIN_FUNC

    for (int ip = 0; ip < 3; ip++) {
        // UP_CHECK2(!(planmap[ip]->isr2c() && topo[ip]->isComplex()), "The topology %d need to be reset to the state BEFORE the plan to have the correct sizes for allocation (isComplex=%d)", ip, topo[ip]->isComplex());
        planmap[ip]->allocate_plan(topo[ip], data);
    }
}

/**
 * @brief allocates memory depending on the requirements for the combination of topos in topo_hat
 * 
 * @param topo the map of successive topos that will be applied to data
 * @param data poiter to the pointer to data
 */
void FFTW_Solver::_allocate_data(const Topology *const topo[3], double **data) {
    BEGIN_FUNC
    //-------------------------------------------------------------------------
    /** - Sanity checks */
    //-------------------------------------------------------------------------
    UP_CHECK0((*data) == NULL, "Pointer has to be NULL for allocation");

    //-------------------------------------------------------------------------
    /** - Do the memory allocation */
    //-------------------------------------------------------------------------
    // the biggest size will be along the pencils
    size_t size_tot = 1;
    for (int id = 0; id < 3; id++)
        size_tot = std::max(topo[id]->locmemsize(), size_tot);

    INFOLOG2("Complex memory allocation, size = %ld\n", size_tot);
    (*data) = (double *)fftw_malloc(size_tot * sizeof(double));

    std::memset(*data,0, size_tot * sizeof(double));

    //-------------------------------------------------------------------------
    /** - Check memory alignement */
    //-------------------------------------------------------------------------
    UP_CHECK1(UP_ISALIGNED(*data), "FFTW alignement not compatible with UP_ALIGNMENT (=%d)", UP_ALIGNMENT);
}

/**
 * @brief compute the Green's function
 * 
 * The Green function is always stored as a complex number (even if its complex part is 0).
 * This means that the all topos are turned to complex by this function (including the last one e.g.
 * for the case of a 3dirspectral).
 * 
 * @param topo the list of successive topos for the Green function
 * @param green ptr to the green function
 * @param planmap the list of successive maps to bring the Green function to full spectral
 * 
 * -----------------------------------
 * We do the following operations
 */
void FFTW_Solver::_cmptGreenFunction(Topology *topo[3], double *green, FFTW_plan_dim *planmap[3]) {
    BEGIN_FUNC

    //-------------------------------------------------------------------------
    /** - get the direction where we need to do spectral diff and count them */
    //-------------------------------------------------------------------------
    bool isSpectral[3] = {false};

    double hfact[3];    // multiply the index by this factor to obtain the position (1/2/3 corresponds to x/y/z )
    double kfact[3];    // multiply the index by this factor to obtain the wave number (1/2/3 corresponds to x/y/z )
    double koffset[3];  // add this to the index to obtain the wave number (1/2/3 corresponds to x/y/z )
    double symstart[3];

    for (int ip = 0; ip < 3; ip++) {
        const int dimID = planmap[ip]->dimID();
        // get usefull datas
        isSpectral[dimID] = planmap[ip]->isSpectral();
        symstart[dimID]   = planmap[ip]->symstart();
        hfact[dimID]      = _hgrid[dimID];
        kfact[dimID]      = 0.0;
        koffset[dimID]    = 0.0;

        if (isSpectral[dimID]) {
            hfact[dimID]   = 0.0;
            kfact[dimID]   = planmap[ip]->kfact();
            koffset[dimID] = planmap[ip]->koffset();;
        }
    }

    // count the number of spectral dimensions
    int nbr_spectral = 0;
    for (int id = 0; id < 3; id++)
        if (isSpectral[id])
            nbr_spectral++;

    int rank;
    MPI_Comm_rank(MPI_COMM_WORLD, &rank);

    //-------------------------------------------------------------------------
    /** - get the expression of Green in the full domain*/
    //-------------------------------------------------------------------------
    if (GREEN_DIM == 3) {
        if (nbr_spectral == 0) {
            INFOLOG2(">> using Green function type %d on 3 dir unbounded\n",_typeGreen);
            cmpt_Green_3D_3dirunbounded_0dirspectral(topo[0], hfact, symstart, green, _typeGreen, _alphaGreen);
        } else if (nbr_spectral == 1) {
            INFOLOG2(">> using Green function of type %d on 2 dir unbounded - 1 dir spectral\n",_typeGreen);
            cmpt_Green_3D_2dirunbounded_1dirspectral(topo[0], hfact, kfact, koffset, symstart, green, _typeGreen, _alphaGreen);
        } else if (nbr_spectral == 2) {
            INFOLOG2(">> using Green function of type %d on 1 dir unbounded - 2 dir spectral\n",_typeGreen);
            cmpt_Green_3D_1dirunbounded_2dirspectral(topo[0], hfact, kfact, koffset, symstart, green, _typeGreen, _alphaGreen);
        } else if (nbr_spectral == 3) {
            INFOLOG2(">> using Green function of type %d on 3 dir spectral\n",_typeGreen);        
            cmpt_Green_3D_0dirunbounded_3dirspectral(topo[0], kfact, koffset, symstart, green, _typeGreen, _alphaGreen);
        }
    }  else {
        UP_ERROR("Sorry, the Green's function for 2D problems are not provided in this version.");
    }

    // dump the green func
    char msg[512];
    sprintf(msg, "green_%d%d%d_%dx%dx%d", planmap[0]->type(), planmap[1]->type(), planmap[2]->type(), topo[0]->nglob(0), topo[0]->nglob(1), topo[0]->nglob(2));
    hdf5_dump(topo[0], msg, green);

    //-------------------------------------------------------------------------
    /** - compute a symmetry and do the forward transform*/
    //-------------------------------------------------------------------------
    for (int ip = 0; ip < 3; ip++) {
        const int dimID = planmap[ip]->dimID();

        // go to the topology for the plan, if we are not already on it
        if (ip > 0) {
            _switchtopo_green[ip]->execute(green, UP_FORWARD);
        }

        // execute the plan, if not already spectral
        if (!isSpectral[dimID]){
            _plan_green[ip]->execute_plan();
        }

        if (_plan_green[ip]->isr2c_green()) {
            topo[ip]->switch2complex();
        }
    }

    //-------------------------------------------------------------------------
    /** - scale the Green data using #_volfact */
    //-------------------------------------------------------------------------
    // - Explixitely destroying mode 0 ? no need to do that: we impose Green[0] is 0
    //   in full spectral.
    _scaleGreenFunction(topo[2], green, false);

    hdf5_dump(topo[2], "green_h", green);
}

/**
 * @brief scales the Green's function given the #_volfact factor
 * 
 * @param topo the current topo
 * @param data the Green's function
 */
void FFTW_Solver::_scaleGreenFunction(const Topology *topo, opt_double_ptr data, const bool killModeZero) {
    // the symmetry is done along the fastest rotating index
    const int ax0 = topo->axis();
    const int ax1 = (ax0 + 1) % 3;
    const int ax2 = (ax0 + 2) % 3;

    for (int i2 = 0; i2 < topo->nloc(ax2); i2++) {
        for (int i1 = 0; i1 < topo->nloc(ax1); i1++) {
            size_t id = localindex_ao(0, i1, i2, topo);
            for (int i0 = 0; i0 < topo->nloc(ax0) * topo->nf(); i0++) {
                data[id + i0] = data[id + i0] * _volfact;
            }
        }
    }

    if (killModeZero) {
        int istart[3];
        get_istart_glob(istart, topo);
        if (istart[ax0] == 0 && istart[ax1] == 0 && istart[ax2] == 0) {
            for (int i0 = 0; i0 < topo->nf(); i0++) {
                data[i0] = 0.0;
            }
            INFOLOG("Imposing Green's function mode 0 to be 0.");
        }
    }
}

/**
 * @brief Solve the Poisson equation
 * 
 * @param field 
 * @param rhs 
 * 
 * -----------------------------------------------
 * We perform the following operations:
 */
void FFTW_Solver::solve(const Topology *topo, double *field, double *rhs, const SolverType type) {
    BEGIN_FUNC
    //-------------------------------------------------------------------------
    /** - sanity checks */
    //-------------------------------------------------------------------------
    UP_CHECK0(field != NULL, "field is NULL");
    UP_CHECK0(rhs != NULL, "rhs is NULL");
    UP_CHECK1(UP_ISALIGNED(field), "pointer no aligned to UP_ALIGNMENT (=%d)", UP_ALIGNMENT);
    UP_CHECK1(UP_ISALIGNED(rhs), "pointer no aligned to UP_ALIGNMENT (=%d)", UP_ALIGNMENT);

    opt_double_ptr       myfield = field;
    opt_double_ptr       mydata  = _data;
    const opt_double_ptr myrhs   = rhs;

    _prof->create("solve_total");
    _prof->start("solve_total");

    //-------------------------------------------------------------------------
    /** - clean the data memory */
    //-------------------------------------------------------------------------
    // reset at the max size
    size_t size_tot = topo->locmemsize();
    for (int id = 0; id < 3; id++)
        size_tot = std::max(_topo_hat[id]->locmemsize(), size_tot);
    std::memset(mydata, 0, sizeof(double) * size_tot);

    //-------------------------------------------------------------------------
    /** - copy the rhs in the correct order */
    //-------------------------------------------------------------------------
    // INFOLOG("------------------------------------------\n");
    // INFOLOG("## memory information\n")
    // INFOLOG4("- size field   = %d %d %d\n", _size_field[0], _size_field[1], _size_field[2]);
    // INFOLOG4("- size hat     = %d %d %d\n", _size_hat[0], _size_hat[1], _size_hat[2]);
    // INFOLOG4("- dim order    = %d %d %d\n", _dimorder[0], _dimorder[1], _dimorder[2]);
    // INFOLOG4("- field start  = %d %d %d\n", _fieldstart[0], _fieldstart[1], _fieldstart[2]);
    // INFOLOG4("- dim multfact = %d %d %d\n", _dim_multfact[0], _dim_multfact[1], _dim_multfact[2]);
    // INFOLOG2("- offset       = %ld\n", _offset);
    // INFOLOG("------------------------------------------\n");

    int ax0 = topo->axis();
    int ax1 = (ax0 + 1) % 3;
    int ax2 = (ax0 + 2) % 3;

    UP_CHECK0(!topo->isComplex(), "The RHS topology cannot be complex");

    _prof->create("solve_copy");
    _prof->start("solve_copy");
    for (int i2 = 0; i2 < topo->nloc(ax2); i2++) {
        for (int i1 = 0; i1 < topo->nloc(ax1); i1++) {
            // comnpute the index permutation
            size_t id= localindex_ao(0, i1, i2, topo);
            // the last direction is continuous in memory
            for (int i0 = 0; i0 < topo->nloc(ax0); i0++) { 
                mydata[id] = myrhs[id];
                id ++;
            }
        }
    }

    _prof->stop("solve_copy");

#ifdef DUMP_H5
    hdf5_dump(topo, "rhs", mydata);
#endif
    //-------------------------------------------------------------------------
    /** - go to Fourier */
    //-------------------------------------------------------------------------
    _prof->create("solve_fftw");
    _prof->create("solve_reorder");
    for (int ip = 0; ip < 3; ip++) {
        // go to the correct topo
        
        _prof->start("solve_reorder");
        _switchtopo[ip]->execute(mydata, UP_FORWARD);
        _prof->stop("solve_reorder");
        // run the FFT
        _prof->start("solve_fftw");
        _plan_forward[ip]->execute_plan();
        _prof->stop("solve_fftw");
        // get if we are now complex
        if (_plan_forward[ip]->isr2c()) {
            _topo_hat[ip]->switch2complex();
        }
    }
#ifdef DUMP_H5
    hdf5_dump(_topo_hat[2], "rhs_h", mydata);
#endif
    //-------------------------------------------------------------------------
    /** - Perform the magic */
    //-------------------------------------------------------------------------
    
    _prof->create("solve_domagic");
    _prof->start("solve_domagic");
    if (type == UP_SRHS) {
        if (!_topo_hat[2]->isComplex()) {
            //-> there is only the case of 3dirSYM in which we could stay real for the whole process
            if (_nbr_imult == 0)
                dothemagic_rhs_real();
            else
                UP_CHECK1(false, "the number of imult = %d is not supported", _nbr_imult);
        } else {
            if (_nbr_imult == 0)
                dothemagic_rhs_complex_nmult0();
            // else if(_nbr_imult == 1) dothemagic_rhs_complex_nmult1();
            // else if(_nbr_imult == 2) dothemagic_rhs_complex_nmult2();
            // else if(_nbr_imult == 3) dothemagic_rhs_complex_nmult3();
            else
                UP_CHECK1(false, "the number of imult = %d is not supported", _nbr_imult);
        }
    } else {
        UP_CHECK1(false, "type of solver %d not implemented", type);
    }

    _prof->stop("solve_domagic");
    // io if needed
    hdf5_dump(_topo_hat[2], "sol_h", mydata);

    //-------------------------------------------------------------------------
    /** - go back to reals */
    //-------------------------------------------------------------------------
    for (int ip = 2; ip >= 0; ip--) {
        _prof->start("solve_fftw");
        _plan_backward[ip]->execute_plan();
        _prof->stop("solve_fftw");
        // get if we are now complex
        if (_plan_forward[ip]->isr2c()) {
            _topo_hat[ip]->switch2real();
        }
        _prof->start("solve_reorder");
        _switchtopo[ip]->execute(mydata, UP_BACKWARD);
        _prof->stop("solve_reorder");
    }

    //-------------------------------------------------------------------------
    /** - copy the solution in the field */
    //-------------------------------------------------------------------------
    _prof->start("solve_copy");
    for (int i2 = 0; i2 < topo->nloc(ax2); i2++) {
        for (int i1 = 0; i1 < topo->nloc(ax1); i1++) {
            // comnpute the index permutation
            size_t id= localindex_ao(0, i1, i2, topo);
            // the last direction is continuous in memory
            for (int i0 = 0; i0 < topo->nloc(ax0); i0++) { 
                myfield[id] = mydata[id];
                id ++;
            }
        }
    }
    _prof->stop("solve_copy");
    // io if needed
    hdf5_dump(topo, "sol", myfield);
    // stop the whole timer
    _prof->stop("solve_total");

    _prof->disp();
}

/**
 * @brief perform the convolution for real to real cases
 * 
 */
void FFTW_Solver::dothemagic_rhs_real() {
    BEGIN_FUNC

    UP_CHECK0(_topo_hat[2]->axis() == _topo_green[2]->axis(), "field and Green must have the same axis");
    UP_CHECK0(!_topo_hat[2]->isComplex() && !_topo_green[2]->isComplex(), "field and Green must be in real topos");

    opt_double_ptr       mydata  = _data;
    const opt_double_ptr mygreen = _green;

    const int ax0 = _topo_hat[2]->axis();
    const int ax1 = (ax0 + 1) % 3;
    const int ax2 = (ax0 + 2) % 3;

    for (int i2 = 0; i2 < _topo_hat[2]->nloc(ax2); ++i2) {
        for (int i1 = 0; i1 < _topo_hat[2]->nloc(ax1); ++i1) {
            size_t id       = localindex_ao(0, i1, i2, _topo_hat[2]);
            size_t id_green = localindex_ao(0, i1, i2, _topo_green[2]);

            for (int i0 = 0; i0 < _topo_hat[2]->nloc(ax0); ++i0) {
                mydata[id+i0] *= _normfact * mygreen[id_green+i0];
            }
        }
    }
}

/**
 * @brief Do the convolution between complex data and complex Green's function in spectral space
 * 
 */
void FFTW_Solver::dothemagic_rhs_complex_nmult0() {
    BEGIN_FUNC

    printf("doing the dothemagic_rhs_complex_nmult0\n");

    UP_CHECK0(_topo_hat[2]->axis() == _topo_green[2]->axis(), "field and Green must have the same axis");

    opt_double_ptr       mydata  = _data;
    const opt_double_ptr mygreen = _green;

    const int ax0 = _topo_hat[2]->axis();
    const int ax1 = (ax0 + 1) % 3;
    const int ax2 = (ax0 + 2) % 3;

    for (int i2 = 0; i2 < _topo_hat[2]->nloc(ax2); ++i2) {
        for (int i1 = 0; i1 < _topo_hat[2]->nloc(ax1); ++i1) {
            size_t id       = localindex_ao(0, i1, i2, _topo_hat[2]);
            size_t id_green = localindex_ao(0, i1, i2, _topo_green[2]);

            for (int i0 = 0; i0 < _topo_hat[2]->nloc(ax0); ++i0) {
                const double a = mydata[id + 0];
                const double b = mydata[id + 1];
                const double c = mygreen[id_green + 0];
                const double d = mygreen[id_green + 1];

                // update the values
                mydata[id + 0] = _normfact * (a * c - b * d);
                mydata[id + 1] = _normfact * (a * d + b * c);

                id += 2;
                id_green += 2;
            }
        }
    }
}

/**
 * @brief Do the convolution between complex data and complex Green's function and multiply by (-i)
 * 
 */
void FFTW_Solver::dothemagic_rhs_complex_nmult1() {
    BEGIN_FUNC
    UP_CHECK0(false, "not implemented yet");
}

/**
 * @brief Do the convolution between complex data and complex Green's function and multiply by (-1)
 * 
 */
void FFTW_Solver::dothemagic_rhs_complex_nmult2() {
    BEGIN_FUNC
    UP_CHECK0(false, "not implemented yet");
}

/**
 * @brief Do the convolution between complex data and complex Green's function and multiply by (i)
 * 
 */
void FFTW_Solver::dothemagic_rhs_complex_nmult3() {
    BEGIN_FUNC
    UP_CHECK0(false, "not implemented yet");
}<|MERGE_RESOLUTION|>--- conflicted
+++ resolved
@@ -284,20 +284,12 @@
             // compute the Switch between the current topo (the one from which we come) and the new one (the one we just created).
             // if the topo was real before the plan and is now complex
             if (planmap[ip]->isr2c()) {
-<<<<<<< HEAD
-                topomap[ip]->switch2real(); //switching back tentatively, as when the switch will be executed, the transform did not occur yet.
-                switchtopo[ip] = new SwitchTopo(current_topo, topomap[ip], fieldstart);
-                topomap[ip]->switch2complex();
-            } else {
-                switchtopo[ip] = new SwitchTopo(current_topo, topomap[ip], fieldstart);
-=======
                 topomap[ip]->switch2real();
                 switchtopo[ip] = new SwitchTopo(current_topo, topomap[ip], fieldstart,_prof);
                 topomap[ip]->switch2complex();
             } else {
                 // create the switchtopoMPI to change topology
                 switchtopo[ip] = new SwitchTopo(current_topo, topomap[ip], fieldstart,_prof);
->>>>>>> 11e29b4d
             }
             // update the current topo to the new one
             current_topo = topomap[ip];
@@ -352,23 +344,15 @@
                 // store the shift and do the mapping
                 fieldstart[dimID] = -shift;
                 // we do the link between topomap[ip] and the current_topo
-                switchtopo[ip+1] = new SwitchTopo(topomap[ip], current_topo, fieldstart);
+                switchtopo[ip+1] = new SwitchTopo(topomap[ip], current_topo, fieldstart,_prof);
             }
 
             // Go to real data if the FFT is really done on green's array.
             // if not, keep it in complex
             if (planmap[ip]->isr2c_green() ){
                 topomap[ip]->switch2real();
-<<<<<<< HEAD
                 size_tmp[dimID] *= 2; 
                 isComplex = false;
-=======
-                switchtopo[ip] = new SwitchTopo(current_topo, topomap[ip], fieldstart,NULL);
-                topomap[ip]->switch2complex();
-            } else {
-                // create the switchtopoMPI to change topology
-                switchtopo[ip] = new SwitchTopo(current_topo, topomap[ip], fieldstart,NULL);
->>>>>>> 11e29b4d
             }
             // update the "current topo", which we need to define the switchtopo
             current_topo = topomap[ip];
