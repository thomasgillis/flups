/**
 * @file FFTW_Solver.cpp
 * @author Thomas Gillis
 * @brief 
 * @version
 * @date 2019-07-16
 * 
 * @copyright Copyright © UCLouvain 2019
 * 
 */

#include "FFTW_Solver.hpp"

/**
 * @brief Constructs a fftw Poisson solver, initilizes the plans and determines their order of execution
 * 
 * @param topo the input topology of the data (in physical space)
 * @param mybc the boundary conditions of the computational domain, the first index corresponds to the dimension, the second is left (0) or right (1) side
 * @param h the grid spacing
 * @param L the domain size
 */
FFTW_Solver::FFTW_Solver(const Topology *topo, const BoundaryType mybc[3][2], const double h[3], const double L[3]) {
    BEGIN_FUNC
    //-------------------------------------------------------------------------
    /** - Create the timer */
    //-------------------------------------------------------------------------
    _prof = new Profiler("FFTW_Solver");
    _prof->create("init");
    _prof->start("init");
    //-------------------------------------------------------------------------
    /** - For each dim, create the plans and sort them type */
    //-------------------------------------------------------------------------
    for (int id = 0; id < 3; id++)
        _hgrid[id] = h[id];

    for (int id = 0; id < 3; id++) {
        _plan_forward[id]  = new FFTW_plan_dim(id, h, L, mybc[id], UP_FORWARD, false);
        _plan_backward[id] = new FFTW_plan_dim(id, h, L, mybc[id], UP_BACKWARD, false);
        _plan_green[id]    = new FFTW_plan_dim(id, h, L, mybc[id], UP_FORWARD, true);
    }

    _sort_plans(_plan_forward);
    _sort_plans(_plan_backward);
    _sort_plans(_plan_green);
    INFOLOG4("I will proceed with forward transforms in the following direction order: %d, %d, %d\n",_plan_forward[0]->dimID(),_plan_forward[1]->dimID(),_plan_forward[2]->dimID());

    //-------------------------------------------------------------------------
    /** - Initialise the plans and get the sizes */
    //-------------------------------------------------------------------------
    _init_plansAndTopos(topo, _topo_hat, _switchtopo, _plan_forward, false);
    _init_plansAndTopos(topo, NULL, NULL, _plan_backward, false);
    _init_plansAndTopos(topo, _topo_green, _switchtopo_green, _plan_green, true);

    //-------------------------------------------------------------------------
    /** - Get the factors #_normfact, #_volfact, #_shiftgreen and #_nbr_imult */
    //-------------------------------------------------------------------------
    _normfact  = 1.0;
    _volfact   = 1.0;
    _nbr_imult = 0;
    for (int ip = 0; ip < 3; ip++) {
        _normfact *= _plan_forward[ip]->normfact();
        _volfact *= _plan_forward[ip]->volfact();

        _shiftgreen[_plan_forward[ip]->dimID()] = _plan_forward[ip]->shiftgreen();

        if (_plan_forward[ip]->imult())
            _nbr_imult++; //we multiply by i
        if (_plan_backward[ip]->imult())
            _nbr_imult--; //we devide by i
        if (_plan_green[ip]->imult())
            _nbr_imult++;
    }
    _prof->stop("init");
}

/**
 * @brief Sets up the Solver
 * 
 * After this function the parameter of the solver (size etc) cannot be changed anymore
 * 
 * -------------------------------------------
 * We do the following operations
 */
void FFTW_Solver::setup() {
    _prof->start("init");
    //-------------------------------------------------------------------------
    /** - allocate the data for the field and Green */
    //-------------------------------------------------------------------------
    _allocate_data(_topo_hat, &_data);
    _allocate_data(_topo_green, &_green);

    //-------------------------------------------------------------------------
    /** - allocate the plans forward and backward for the field */
    //-------------------------------------------------------------------------
    _allocate_plans(_topo_hat, _plan_forward, _data);
    _allocate_plans(_topo_hat, _plan_backward, _data);

    //-------------------------------------------------------------------------
    /** - allocate the plan and comnpute the Green's function */
    //-------------------------------------------------------------------------
    _allocate_plans(_topo_green, _plan_green, _green);
    _cmptGreenFunction(_topo_green, _green, _plan_green);

    //-------------------------------------------------------------------------
    /** - delete the useless data for Green */
    //-------------------------------------------------------------------------
<<<<<<< HEAD
    _delete_plans(_plan_green);
    _delete_switchtopos(_switchtopo_green);
=======
    _delete_plan(_plan_green);
    _delete_switchtopo(_switchtopo_green);
    _prof->stop("init");
>>>>>>> a872835a
}

/**
 * @brief Destroy the fftw solver
 * 
 */
FFTW_Solver::~FFTW_Solver() {
    BEGIN_FUNC
    // delete plans
    _delete_plans(_plan_forward);
    _delete_plans(_plan_backward);

    // delete datas
    if (_green != NULL)
        fftw_free(_green);
    if (_data != NULL)
        fftw_free(_data);

    // delete switchtopo
    for (int id = 0; id < 3; id++) {
        if (_switchtopo[id] != NULL)
            delete _switchtopo[id];
    }

    if(_prof!=NULL) delete(_prof);

    //cleanup
    fftw_cleanup();
}
/**
 * @brief delete the FFTW_plan_dim stored in planmap
 * 
 * @param planmap 
 */
void FFTW_Solver::_delete_plans(FFTW_plan_dim *planmap[3]) {
    BEGIN_FUNC
    // deallocate the plans
    for (int ip = 0; ip < 3; ip++) {
        delete planmap[ip];
        planmap[ip] = NULL;
    }
}

void FFTW_Solver::_delete_switchtopos(SwitchTopo *switchtopo[3]) {
    BEGIN_FUNC
    // deallocate the plans
    for (int ip = 0; ip < 3; ip++) {
        delete switchtopo[ip];
        switchtopo[ip] = NULL;
    }
}
void FFTW_Solver::_delete_topologies(Topology *topo[3]) {
    BEGIN_FUNC
    // deallocate the plans
    for (int ip = 0; ip < 3; ip++) {
        delete topo[ip];
        topo[ip] = NULL;
    }
}

/**
 * @brief smartly determines in which order the FFTs will be executed
 * 
 * @param plan the list of plan, which will be reordered
 */
void FFTW_Solver::_sort_plans(FFTW_plan_dim *plan[3]) {
    int id_min, val_min=INT_MAX;
    int priority[3];

    for (int id = 0; id < 3; id++) {
        priority[id] = plan[id]->type();
        if (priority[id] < val_min) {
            id_min = id;
            val_min = priority[id];
        }
    }

    if (id_min == 0) {
        if (priority[1] > priority[2]) {
            FFTW_plan_dim *temp_plan = plan[2];
            plan[2]                  = plan[1];
            plan[1]                  = temp_plan;
        }
    } else {
        // do the sort by hand...
        FFTW_plan_dim *temp_plan = plan[id_min];
        plan[id_min]             = plan[0];
        plan[0]                  = temp_plan;

        if (priority[0] > priority[3-id_min] && id_min==1) {
            FFTW_plan_dim *temp_plan = plan[2];
            plan[2]                  = plan[1];
            plan[1]                  = temp_plan;
        }
    }
}

/**
 * @brief Initializes a set of 3 plans by doing a dry run through the plans
 * 
 * @param topo the starting topology
 * @param topomap the topology array to go through each dim ( may be NULL) it corresponds to the topology AFTER the plan
 * @param switchtopo the switchtopo array to switch between topologies (may be NULL, if so it is not computed)
 * @param planmap the plan that will be created
 * @param isGreen indicates if the plans are for Green
 */
void FFTW_Solver::_init_plansAndTopos(const Topology *topo, Topology *topomap[3], SwitchTopo *switchtopo[3], FFTW_plan_dim *planmap[3], bool isGreen) {
    BEGIN_FUNC

// @Todo: check that _plan_forward exists before doing _plan_green !

    //-------------------------------------------------------------------------
    /** - Store the current topology */
    //-------------------------------------------------------------------------
    const Topology *current_topo = topo;

    //-------------------------------------------------------------------------
    /** - Get the sizes to start with */
    //-------------------------------------------------------------------------
<<<<<<< HEAD
    // The size is initilized to that of the physical space. Then, with the 
    // dry run, it will grow/shrink in every dimension, and this will be used
    // as the size for the intermediate topos.
    // Eventually, the finial size of the data will be that of the largest 
    // topo.
    int size_tmp[DIM];
    for (int id = 0; id < DIM; id++) size_tmp[id] = topo->nglob(id);
=======
    int size_tmp[3];
    for (int id = 0; id < 3; id++)
        size_tmp[id] = topo->nglob(id);
>>>>>>> a872835a

    //-------------------------------------------------------------------------
    /** - creates the plans and the intermediate topologies (if not Green).
     *    This performs a dry run in order to determine the final amount of 
     *    memmory required. It also prepares switchtopo which allows to switch
     *    between two successive topologies.   */
    //-------------------------------------------------------------------------
    bool isComplex = false; //this refers to the "current state" of the data during dry run
    int  nproc[3];
    for (int ip = 0; ip < 3; ip++) {
        // initialize the plan (for Green only, using info from _plan_forward)
        planmap[ip]->init(size_tmp, isComplex);
        // update the size_tmp variable and get the complex information
        planmap[ip]->get_outsize(size_tmp);
        // virtually execute the plan and determine the output
        planmap[ip]->get_isNowComplex(&isComplex);

        // we store a new topology BEFORE the plan is executed
        if (!isGreen && topomap != NULL && switchtopo != NULL) {
            // determines the fastest rotating index
            int dimID = planmap[ip]->dimID();  // store the correspondance of the transposition
            // determines the proc repartition
            _pencil_nproc(dimID, nproc, topo->comm_size());
            // create the new topology corresponding to planmap[ip] in the output layout (size and isComplex)
            topomap[ip] = new Topology(dimID, size_tmp, nproc, isComplex);
            // determines fieldstart = the point where the old topo has to begin in the new one
            // There are cases (typically for MIXUNB) where the data after being switched starts with an offset in memory in the new topo.
            int fieldstart[3] = {0};
            planmap[ip]->get_fieldstart(fieldstart);
            // compute the Switch between the current topo (the one from which we come) and the new one (the one we just created).
            // if the topo was real before the plan and is now complex
            if (planmap[ip]->isr2c()) {
                topomap[ip]->switch2real(); //switching back tentatively, as when the switch will be executed, the transform did not occur yet.
                switchtopo[ip] = new SwitchTopo(current_topo, topomap[ip], fieldstart);
                topomap[ip]->switch2complex();
            } else {
                switchtopo[ip] = new SwitchTopo(current_topo, topomap[ip], fieldstart);
            }
            // update the current topo to the new one
            current_topo = topomap[ip];

            current_topo->disp();
        }

        planmap[ip]->disp();
    }

    //-------------------------------------------------------------------------
    /** - Preparing the allocation of topos for Green (if needed).   */
    //-------------------------------------------------------------------------
    
    _iTopo_fillGreen = 0; //finally, we decide that we will always fill Freen in the 0th topo

    current_topo = NULL;

    // -- at this point, size_tmp is the size that I need for the Green function in
    //    the last topo, and isComplex describes if the Green function in that topo is
    //    expressed in Complex or not.

    //-------------------------------------------------------------------------
    /** - For Green we need to compute the topologies using the full size of the domain.
     *    We proceed backward (from the last to the first topo), and we adapt the size
     *    in case of r2c, in order to obtain the correct size of Green in topo[0], which
     *    is the topo in which we fill the Green function.      */
    //-------------------------------------------------------------------------
    
    // //the full size of the domain is that of size_tmp
    // isComplex = false; //Change this for Helmolz: we will always need to fill Green in complex
    
    if (isGreen && topomap != NULL && switchtopo != NULL) {
        for (int ip = 2; ip >= 0; ip--) {
            
            // get the fastest rotating index
            int dimID = planmap[ip]->dimID();  // store the correspondance of the transposition
            // get the proc repartition
            _pencil_nproc(dimID, nproc, topo->comm_size());

            // create the new topology in the output layout (size and isComplex)
            topomap[ip] = new Topology(dimID, size_tmp, nproc, isComplex);
            
            //switchmap only to be done for topo0->topo1 and topo1->topo2
            if (ip < 2){
                // get the fieldstart = the point where the old topo has to begin in the new
                int fieldstart[3] = {0};
                planmap[ip]->get_fieldstart(fieldstart);
                switchtopo[ip+1] = new SwitchTopo(topomap[ip], current_topo, fieldstart);
            }

            //Reverting what the FFT will do
            if (planmap[ip]->isr2c_green() ){
                topomap[ip]->switch2real();
                size_tmp[dimID] *= 2; 
                isComplex = false;
            }
            // update the "current topo", which we need to define the switchtopo
            current_topo = topomap[ip];

            current_topo->disp();
        }
    }

    // Implementation Note:
    // If you want to do Helmoltz, you will always have to fill a complex Green function:
    // - we need to ignore all r2cs (bypass the condition on isr2c_green)
    // - as there will be only C2C transforms, the size obtained after the init of plans
    //   is already the correct size for Green.
    // -> we need to be able to do SYMSYM directions on a complex number... meaning that we
    //    will need to adapt the plan so that when it needs to do a "real2real" transform on
    //    a complex input, it actually does it separately on the real and imaginary part.
    // - if there are SYMSYM only, the last topo of fiels remains Real while I will have a 
    //   complex green function. Need to handle that in solve() ?

    //-------------------------------------------------------------------------
    /** - reset the topologies to real if needed, in order to prepare them for their execution  */
    //-------------------------------------------------------------------------
    for (int ip = 0; ip < 3; ip++) {
        if (!isGreen && planmap[ip]->isr2c() && topomap != NULL) {
            topomap[ip]->switch2real();
        }
    }
}

/**
 * @brief allocates the plans in planmap according to that computed during the dry run, see \ref _init_plansAndTopos
 * 
 * @param topo the map of topos that will be applied to data
 * @param planmap the list of plans that we need to allocate
 * @param data pointer to data (on which the FFTs will be applied in place)
 */
void FFTW_Solver::_allocate_plans(const Topology *const topo[3], FFTW_plan_dim *planmap[3], double *data) {
    BEGIN_FUNC

    for (int ip = 0; ip < 3; ip++) {
        // UP_CHECK2(!(planmap[ip]->isr2c() && topo[ip]->isComplex()), "The topology %d need to be reset to the state BEFORE the plan to have the correct sizes for allocation (isComplex=%d)", ip, topo[ip]->isComplex());
        planmap[ip]->allocate_plan(topo[ip], data);
    }
}

/**
 * @brief allocates memory depending on the requirements for the combination of topos in topo_hat
 * 
 * @param topo the map of successive topos that will be applied to data
 * @param data poiter to the pointer to data
 */
void FFTW_Solver::_allocate_data(const Topology *const topo[3], double **data) {
    BEGIN_FUNC
    //-------------------------------------------------------------------------
    /** - Sanity checks */
    //-------------------------------------------------------------------------
    UP_CHECK0((*data) == NULL, "Pointer has to be NULL for allocation");

    //-------------------------------------------------------------------------
    /** - Do the memory allocation */
    //-------------------------------------------------------------------------
    // the biggest size will be along the pencils
    size_t size_tot = 1;
    for (int id = 0; id < 3; id++)
        size_tot = std::max(topo[id]->locmemsize(), size_tot);

    INFOLOG2("Complex memory allocation, size = %ld\n", size_tot);
    (*data) = (double *)fftw_malloc(size_tot * sizeof(double));

    std::memset(*data,0, size_tot * sizeof(double));

    //-------------------------------------------------------------------------
    /** - Check memory alignement */
    //-------------------------------------------------------------------------
    UP_CHECK1(UP_ISALIGNED(*data), "FFTW alignement not compatible with UP_ALIGNMENT (=%d)", UP_ALIGNMENT);
}

/**
 * @brief compute the Green's function
 * 
 * The Green function is always stored as a complex number (even if its complex part is 0).
 * This means that the all topos are turned to complex by this function (including the last one e.g.
 * for the case of a 3dirspectral).
 * 
 * @param topo the list of successive topos for the Green function
 * @param green ptr to the green function
 * @param planmap the list of successive maps to bring the Green function to full spectral
 * 
 * -----------------------------------
 * We do the following operations
 */
void FFTW_Solver::_cmptGreenFunction(Topology *topo[3], double *green, FFTW_plan_dim *planmap[3]) {
    BEGIN_FUNC

    //-------------------------------------------------------------------------
    /** - get the direction where we need to do spectral diff and count them */
    //-------------------------------------------------------------------------
    bool isSpectral[3] = {false};

    double hfact[3];    // multiply the index by this factor to obtain the position (1/2/3 corresponds to x/y/z )
    double kfact[3];    // multiply the index by this factor to obtain the wave number (1/2/3 corresponds to x/y/z )
    double koffset[3];  // add this to the index to obtain the wave number (1/2/3 corresponds to x/y/z )
    int    symstart[3];

    for (int ip = 0; ip < 3; ip++) {
        const int dimID = planmap[ip]->dimID();
        // get usefull datas
        isSpectral[dimID] = planmap[ip]->isSpectral();
        symstart[dimID]   = planmap[ip]->symstart();
        hfact[dimID]      = _hgrid[dimID];
        kfact[dimID]      = 0.0;
        koffset[dimID]    = 0.0;

        if (isSpectral[dimID]) {
            hfact[dimID]   = 0.0;
            kfact[dimID]   = planmap[ip]->kfact();
            koffset[dimID] = planmap[ip]->koffset();;
        }
    }

    // count the number of spectral dimensions
    int nbr_spectral = 0;
    for (int id = 0; id < 3; id++)
        if (isSpectral[id])
            nbr_spectral++;

    int rank;
    MPI_Comm_rank(MPI_COMM_WORLD, &rank);

    if (DIM == 2) {
        UP_ERROR("Sorry, the Green's function for 2D problems are not provided in this version.");
    }

    //-------------------------------------------------------------------------
    /** - get the expression of Green in the full domain*/
    //-------------------------------------------------------------------------
    // Implementation note: 
    // For Helmolz, we need Green to be complex. The topo we use to fill Green 
    // (_iTopo_fillGreen) must allow for C2C
    if (nbr_spectral == 0) {
<<<<<<< HEAD
        INFOLOG2(">> using Green function type %d on 3 dir unbounded\n",_typeGreen);
        cmpt_Green_3D_3dirunbounded_0dirspectral(topo[_iTopo_fillGreen], hfact, symstart, green, _typeGreen, _alphaGreen);
=======
        INFOLOG(">> using Green function 3 dir unbounded\n");
        if (GREEN_DIM == 3) {
            Green_3D_3dirunbounded_0dirspectral(topo[0], hfact, symstart, green, _typeGreen, _alphaGreen);
        }
>>>>>>> a872835a
    } else if (nbr_spectral == 1) {
        INFOLOG2(">> using Green function of type %d on 2 dir unbounded - 1 dir spectral\n",_typeGreen);
        cmpt_Green_3D_2dirunbounded_1dirspectral(topo[_iTopo_fillGreen], hfact, kfact, koffset, symstart, green, _typeGreen, _alphaGreen);
    } else if (nbr_spectral == 2) {
        INFOLOG2(">> using Green function of type %d on 1 dir unbounded - 2 dir spectral\n",_typeGreen);
        cmpt_Green_3D_1dirunbounded_2dirspectral(topo[_iTopo_fillGreen], hfact, kfact, koffset, symstart, green, _typeGreen, _alphaGreen);
    } else if (nbr_spectral == 3) {
        INFOLOG2(">> using Green function of type %d on 3 dir spectral\n",_typeGreen);        
        cmpt_Green_3D_0dirunbounded_3dirspectral(topo[_iTopo_fillGreen], kfact, koffset, symstart, green, _typeGreen, _alphaGreen);
    }

#ifdef DUMP_H5
    char msg[512];
    sprintf(msg, "green_%d%d%d_%dx%dx%d", planmap[0]->type(), planmap[1]->type(), planmap[2]->type(), topo[0]->nglob(0), topo[0]->nglob(1), topo[0]->nglob(2));
    hdf5_dump(topo[_iTopo_fillGreen], msg, green);
#endif

    //-------------------------------------------------------------------------
    /** - compute a symmetry and do the forward transform*/
    //-------------------------------------------------------------------------
    for (int ip = _iTopo_fillGreen; ip < 3; ip++) {
        const int dimID = planmap[ip]->dimID();

        // go to the topology for the plan, if we are not already on it
        if (ip > _iTopo_fillGreen) {
            _switchtopo_green[ip]->execute(green, UP_FORWARD);
        }

        // execute the plan, if not already spectral
        if (!isSpectral[dimID]){
            _plan_green[ip]->execute_plan();
        }

        if (_plan_green[ip]->isr2c_green()) {
            topo[ip]->switch2complex();
        }
    }

    //-------------------------------------------------------------------------
    /** - scale the Green data using #_volfact */
    //-------------------------------------------------------------------------
    // - Explixitely destroying mode 0 ? no need to do that: we impose Green[0] is 0
    //   in full spectral. */
    bool killModeZero = false;
    _scaleGreenFunction(topo[2], green, killModeZero);

#ifdef DUMP_H5
    hdf5_dump(topo[2], "green_h", green);
#endif
}

/**
 * @brief scales the Green's function given the #_volfact factor
 * 
 * @param topo the current topo
 * @param data the Green's function
 */
void FFTW_Solver::_scaleGreenFunction(const Topology *topo, double *data, bool killModeZero) {
    // the symmetry is done along the fastest rotating index
    const int ax0 = topo->axis();
    const int ax1 = (ax0 + 1) % 3;
    const int ax2 = (ax0 + 2) % 3;

    if (topo->nf() == 2) {
        opt_double_ptr mydata = data;
        for (int i2 = 0; i2 < topo->nloc(ax2); i2++) {
            for (int i1 = 0; i1 < topo->nloc(ax1); i1++) {
                size_t id = localindex_ao(0, i1, i2, topo);
                for (int i0 = 0; i0 < topo->nloc(ax0)*2; i0++) {
                    mydata[id + i0] = mydata[id + i0] * _volfact;
                }
            }
        }
    } else {
        for (int i2 = 0; i2 < topo->nloc(ax2); i2++) {
            for (int i1 = 0; i1 < topo->nloc(ax1); i1++) {
                for (int i0 = 0; i0 < topo->nloc(ax0); i0++) {
                    const size_t id = i0 + topo->nloc(ax0) * (i1 + topo->nloc(ax1) * i2);
                    data[id]        = data[id] * _volfact;
                }
            }
        }
    }

#ifdef VERBOSE
    int istart[3];
    get_istart_glob(istart,topo);
    if (istart[0] == 0 && istart[1] == 0 && istart[2] == 0){
        if (topo->isComplex()) {
            opt_double_ptr dataC = data;
            printf("Green complex mode 0:  %lf +i* %lf \n",dataC[0]* _volfact,dataC[1]* _volfact);        
        } else {
            printf("Green mode 0:  %lf +i* %lf \n",data[0]* _volfact,0.0);
        }
    }
#endif

    if(killModeZero){
        int istart[3];
        get_istart_glob(istart,topo);
        if (istart[ax0] == 0 && istart[ax1] == 0 && istart[ax2] == 0) {
            if (topo->isComplex()) {
                opt_double_ptr dataC = data;
                dataC[0]             = 0.0;
                dataC[1]             = 0.0;
            } else {
                data[0] = 0.0;
            }
            INFOLOG("Imposing Green's function mode 0 to be 0.");
        }
    }
}

/**
 * @brief Solve the Poisson equation
 * 
 * @param field 
 * @param rhs 
 * 
 * -----------------------------------------------
 * We perform the following operations:
 */
void FFTW_Solver::solve(const Topology *topo, double *field, double *rhs, const SolverType type) {
    BEGIN_FUNC
    //-------------------------------------------------------------------------
    /** - sanity checks */
    //-------------------------------------------------------------------------
    UP_CHECK0(field != NULL, "field is NULL");
    UP_CHECK0(rhs != NULL, "rhs is NULL");
    UP_CHECK1(UP_ISALIGNED(field), "pointer no aligned to UP_ALIGNMENT (=%d)", UP_ALIGNMENT);
    UP_CHECK1(UP_ISALIGNED(rhs), "pointer no aligned to UP_ALIGNMENT (=%d)", UP_ALIGNMENT);

    opt_double_ptr       myfield = field;
    opt_double_ptr       mydata  = _data;
    const opt_double_ptr myrhs   = rhs;

    _prof->create("solve_total");
    _prof->start("solve_total");

    //-------------------------------------------------------------------------
    /** - clean the data memory */
    //-------------------------------------------------------------------------
    // reset at the max size
    size_t size_tot = topo->locmemsize();
    for (int id = 0; id < 3; id++)
        size_tot = std::max(_topo_hat[id]->locmemsize(), size_tot);
    std::memset(mydata, 0, sizeof(double) * size_tot);

    //-------------------------------------------------------------------------
    /** - copy the rhs in the correct order */
    //-------------------------------------------------------------------------
    // INFOLOG("------------------------------------------\n");
    // INFOLOG("## memory information\n")
    // INFOLOG4("- size field   = %d %d %d\n", _size_field[0], _size_field[1], _size_field[2]);
    // INFOLOG4("- size hat     = %d %d %d\n", _size_hat[0], _size_hat[1], _size_hat[2]);
    // INFOLOG4("- dim order    = %d %d %d\n", _dimorder[0], _dimorder[1], _dimorder[2]);
    // INFOLOG4("- field start  = %d %d %d\n", _fieldstart[0], _fieldstart[1], _fieldstart[2]);
    // INFOLOG4("- dim multfact = %d %d %d\n", _dim_multfact[0], _dim_multfact[1], _dim_multfact[2]);
    // INFOLOG2("- offset       = %ld\n", _offset);
    // INFOLOG("------------------------------------------\n");

    int ax0 = topo->axis();
    int ax1 = (ax0 + 1) % 3;
    int ax2 = (ax0 + 2) % 3;

    UP_CHECK0(!topo->isComplex(), "The RHS topology cannot be complex");

    _prof->create("solve_copy");
    _prof->start("solve_copy");
    for (int i2 = 0; i2 < topo->nloc(ax2); i2++) {
        for (int i1 = 0; i1 < topo->nloc(ax1); i1++) {
            // comnpute the index permutation
            size_t id= localindex_ao(0, i1, i2, topo);
            // the last direction is continuous in memory
            for (int i0 = 0; i0 < topo->nloc(ax0); i0++) { 
                mydata[id] = myrhs[id];
                id ++;
            }
        }
    }
<<<<<<< HEAD
#ifdef DUMP_H5
=======
    _prof->stop("solve_copy");
>>>>>>> a872835a
    hdf5_dump(topo, "rhs", mydata);
#endif
    //-------------------------------------------------------------------------
    /** - go to Fourier */
    //-------------------------------------------------------------------------
    _prof->create("solve_fftw");
    _prof->create("solve_reorder");
    for (int ip = 0; ip < 3; ip++) {
        // go to the correct topo
        
        _prof->start("solve_reorder");
        _switchtopo[ip]->execute(mydata, UP_FORWARD);
<<<<<<< HEAD

=======
        _prof->stop("solve_reorder");
>>>>>>> a872835a
        // run the FFT
        _prof->start("solve_fftw");
        _plan_forward[ip]->execute_plan();
        _prof->stop("solve_fftw");
        // get if we are now complex
        if (_plan_forward[ip]->isr2c()) {
            _topo_hat[ip]->switch2complex();
        }
    }
#ifdef DUMP_H5
    hdf5_dump(_topo_hat[2], "rhs_h", mydata);
#endif
    //-------------------------------------------------------------------------
    /** - Perform the magic */
    //-------------------------------------------------------------------------
    
    _prof->create("solve_domagic");
    _prof->start("solve_domagic");
    if (type == UP_SRHS) {
        if (!_topo_hat[2]->isComplex()) {
            //-> there is only the case of 3dirSYM in which we could stay real for the whole process
            if (_nbr_imult == 0)
                dothemagic_rhs_real();
            else
                UP_CHECK1(false, "the number of imult = %d is not supported", _nbr_imult);
        } else {
            if (_nbr_imult == 0)
                dothemagic_rhs_complex_nmult0();
            // else if(_nbr_imult == 1) dothemagic_rhs_complex_nmult1();
            // else if(_nbr_imult == 2) dothemagic_rhs_complex_nmult2();
            // else if(_nbr_imult == 3) dothemagic_rhs_complex_nmult3();
            else
                UP_CHECK1(false, "the number of imult = %d is not supported", _nbr_imult);
        }
    } else {
        UP_CHECK1(false, "type of solver %d not implemented", type);
    }
<<<<<<< HEAD
#ifdef DUMP_H5
=======
    _prof->stop("solve_domagic");

>>>>>>> a872835a
    hdf5_dump(_topo_hat[2], "sol_h", mydata);
#endif
    //-------------------------------------------------------------------------
    /** - go back to reals */
    //-------------------------------------------------------------------------
    for (int ip = 2; ip >= 0; ip--) {
        _prof->start("solve_fftw");
        _plan_backward[ip]->execute_plan();
        _prof->stop("solve_fftw");
        // get if we are now complex
        if (_plan_forward[ip]->isr2c()) {
            _topo_hat[ip]->switch2real();
        }
<<<<<<< HEAD
        
=======
        _prof->start("solve_reorder");
>>>>>>> a872835a
        _switchtopo[ip]->execute(mydata, UP_BACKWARD);
        _prof->stop("solve_reorder");
    }

    //-------------------------------------------------------------------------
    /** - copy the solution in the field */
    //-------------------------------------------------------------------------
    _prof->start("solve_copy");
    for (int i2 = 0; i2 < topo->nloc(ax2); i2++) {
        for (int i1 = 0; i1 < topo->nloc(ax1); i1++) {
            // comnpute the index permutation
            size_t id= localindex_ao(0, i1, i2, topo);
            // the last direction is continuous in memory
            for (int i0 = 0; i0 < topo->nloc(ax0); i0++) { 
                myfield[id] = mydata[id];
                id ++;
            }
        }
    }
<<<<<<< HEAD
#ifdef DUMP_H5    
    hdf5_dump(topo, "sol", myfield);
#endif
=======
    _prof->start("solve_copy");
    

    hdf5_dump(topo, "sol", myfield);

    _prof->stop("solve_total");

    _prof->disp();
>>>>>>> a872835a
}

/**
 * @brief perform the convolution for real to real cases
 * 
 */
void FFTW_Solver::dothemagic_rhs_real() {
    BEGIN_FUNC

    UP_CHECK0(_topo_hat[2]->axis() == _topo_green[2]->axis(), "field and Green must have the same axis");
    UP_CHECK0(!_topo_hat[2]->isComplex() && !_topo_green[2]->isComplex(), "field and Green must be in real topos");

    opt_double_ptr       mydata  = _data;
    const opt_double_ptr mygreen = _green;

    const int ax0 = _topo_hat[2]->axis();
    const int ax1 = (ax0 + 1) % 3;
    const int ax2 = (ax0 + 2) % 3;

    for (int i2 = 0; i2 < _topo_hat[2]->nloc(ax2); ++i2) {
        for (int i1 = 0; i1 < _topo_hat[2]->nloc(ax1); ++i1) {
            size_t id       = localindex_ao(0, i1, i2, _topo_hat[2]);
            size_t id_green = localindex_ao(_shiftgreen[ax0], i1 + _shiftgreen[ax1], i2 + _shiftgreen[ax2], _topo_green[2]);

            for (int i0 = 0; i0 < _topo_hat[2]->nloc(ax0); ++i0) {
                mydata[id+i0] *= _normfact * mygreen[id_green+i0];
            }
        }
    }
}

/**
 * @brief Do the convolution between complex data and complex Green's function in spectral space
 * 
 */
void FFTW_Solver::dothemagic_rhs_complex_nmult0() {
    BEGIN_FUNC

    printf("doing the dothemagic_rhs_complex_nmult0\n");

    UP_CHECK0(_topo_hat[2]->axis() == _topo_green[2]->axis(), "field and Green must have the same axis");

    opt_double_ptr       mydata  = _data;
    const opt_double_ptr mygreen = _green;

    const int ax0 = _topo_hat[2]->axis();
    const int ax1 = (ax0 + 1) % 3;
    const int ax2 = (ax0 + 2) % 3;

    for (int i2 = 0; i2 < _topo_hat[2]->nloc(ax2); ++i2) {
        for (int i1 = 0; i1 < _topo_hat[2]->nloc(ax1); ++i1) {
            size_t id       = localindex_ao(0, i1, i2, _topo_hat[2]);
            size_t id_green = localindex_ao(_shiftgreen[ax0], i1 + _shiftgreen[ax1], i2 + _shiftgreen[ax2], _topo_green[2]);

            for (int i0 = 0; i0 < _topo_hat[2]->nloc(ax0); ++i0) {
                const double a = mydata[id + 0];
                const double b = mydata[id + 1];
                const double c = mygreen[id_green + 0];
                const double d = mygreen[id_green + 1];

                // update the values
                mydata[id + 0] = _normfact * (a * c - b * d);
                mydata[id + 1] = _normfact * (a * d + b * c);

                id += 2;
                id_green += 2;
            }
        }
    }
}

/**
 * @brief Do the convolution between complex data and complex Green's function and multiply by (-i)
 * 
 */
void FFTW_Solver::dothemagic_rhs_complex_nmult1() {
    BEGIN_FUNC
    UP_CHECK0(false, "not implemented yet");
}

/**
 * @brief Do the convolution between complex data and complex Green's function and multiply by (-1)
 * 
 */
void FFTW_Solver::dothemagic_rhs_complex_nmult2() {
    BEGIN_FUNC
    UP_CHECK0(false, "not implemented yet");
}

/**
 * @brief Do the convolution between complex data and complex Green's function and multiply by (i)
 * 
 */
void FFTW_Solver::dothemagic_rhs_complex_nmult3() {
    BEGIN_FUNC
    UP_CHECK0(false, "not implemented yet");
}<|MERGE_RESOLUTION|>--- conflicted
+++ resolved
@@ -104,14 +104,9 @@
     //-------------------------------------------------------------------------
     /** - delete the useless data for Green */
     //-------------------------------------------------------------------------
-<<<<<<< HEAD
-    _delete_plans(_plan_green);
-    _delete_switchtopos(_switchtopo_green);
-=======
     _delete_plan(_plan_green);
     _delete_switchtopo(_switchtopo_green);
     _prof->stop("init");
->>>>>>> a872835a
 }
 
 /**
@@ -231,19 +226,14 @@
     //-------------------------------------------------------------------------
     /** - Get the sizes to start with */
     //-------------------------------------------------------------------------
-<<<<<<< HEAD
     // The size is initilized to that of the physical space. Then, with the 
     // dry run, it will grow/shrink in every dimension, and this will be used
     // as the size for the intermediate topos.
     // Eventually, the finial size of the data will be that of the largest 
     // topo.
-    int size_tmp[DIM];
-    for (int id = 0; id < DIM; id++) size_tmp[id] = topo->nglob(id);
-=======
     int size_tmp[3];
     for (int id = 0; id < 3; id++)
         size_tmp[id] = topo->nglob(id);
->>>>>>> a872835a
 
     //-------------------------------------------------------------------------
     /** - creates the plans and the intermediate topologies (if not Green).
@@ -476,25 +466,20 @@
     // Implementation note: 
     // For Helmolz, we need Green to be complex. The topo we use to fill Green 
     // (_iTopo_fillGreen) must allow for C2C
-    if (nbr_spectral == 0) {
-<<<<<<< HEAD
-        INFOLOG2(">> using Green function type %d on 3 dir unbounded\n",_typeGreen);
-        cmpt_Green_3D_3dirunbounded_0dirspectral(topo[_iTopo_fillGreen], hfact, symstart, green, _typeGreen, _alphaGreen);
-=======
-        INFOLOG(">> using Green function 3 dir unbounded\n");
-        if (GREEN_DIM == 3) {
-            Green_3D_3dirunbounded_0dirspectral(topo[0], hfact, symstart, green, _typeGreen, _alphaGreen);
-        }
->>>>>>> a872835a
-    } else if (nbr_spectral == 1) {
-        INFOLOG2(">> using Green function of type %d on 2 dir unbounded - 1 dir spectral\n",_typeGreen);
-        cmpt_Green_3D_2dirunbounded_1dirspectral(topo[_iTopo_fillGreen], hfact, kfact, koffset, symstart, green, _typeGreen, _alphaGreen);
-    } else if (nbr_spectral == 2) {
-        INFOLOG2(">> using Green function of type %d on 1 dir unbounded - 2 dir spectral\n",_typeGreen);
-        cmpt_Green_3D_1dirunbounded_2dirspectral(topo[_iTopo_fillGreen], hfact, kfact, koffset, symstart, green, _typeGreen, _alphaGreen);
-    } else if (nbr_spectral == 3) {
-        INFOLOG2(">> using Green function of type %d on 3 dir spectral\n",_typeGreen);        
-        cmpt_Green_3D_0dirunbounded_3dirspectral(topo[_iTopo_fillGreen], kfact, koffset, symstart, green, _typeGreen, _alphaGreen);
+    if (GREEN_DIM == 3) {
+        if (nbr_spectral == 0) {
+            INFOLOG2(">> using Green function type %d on 3 dir unbounded\n",_typeGreen);
+            cmpt_Green_3D_3dirunbounded_0dirspectral(topo[_iTopo_fillGreen], hfact, symstart, green, _typeGreen, _alphaGreen);
+        } else if (nbr_spectral == 1) {
+            INFOLOG2(">> using Green function of type %d on 2 dir unbounded - 1 dir spectral\n",_typeGreen);
+            cmpt_Green_3D_2dirunbounded_1dirspectral(topo[_iTopo_fillGreen], hfact, kfact, koffset, symstart, green, _typeGreen, _alphaGreen);
+        } else if (nbr_spectral == 2) {
+            INFOLOG2(">> using Green function of type %d on 1 dir unbounded - 2 dir spectral\n",_typeGreen);
+            cmpt_Green_3D_1dirunbounded_2dirspectral(topo[_iTopo_fillGreen], hfact, kfact, koffset, symstart, green, _typeGreen, _alphaGreen);
+        } else if (nbr_spectral == 3) {
+            INFOLOG2(">> using Green function of type %d on 3 dir spectral\n",_typeGreen);        
+            cmpt_Green_3D_0dirunbounded_3dirspectral(topo[_iTopo_fillGreen], kfact, koffset, symstart, green, _typeGreen, _alphaGreen);
+        }
     }
 
 #ifdef DUMP_H5
@@ -666,11 +651,10 @@
             }
         }
     }
-<<<<<<< HEAD
+
+    _prof->stop("solve_copy");
+
 #ifdef DUMP_H5
-=======
-    _prof->stop("solve_copy");
->>>>>>> a872835a
     hdf5_dump(topo, "rhs", mydata);
 #endif
     //-------------------------------------------------------------------------
@@ -683,11 +667,7 @@
         
         _prof->start("solve_reorder");
         _switchtopo[ip]->execute(mydata, UP_FORWARD);
-<<<<<<< HEAD
-
-=======
         _prof->stop("solve_reorder");
->>>>>>> a872835a
         // run the FFT
         _prof->start("solve_fftw");
         _plan_forward[ip]->execute_plan();
@@ -725,12 +705,9 @@
     } else {
         UP_CHECK1(false, "type of solver %d not implemented", type);
     }
-<<<<<<< HEAD
+
+    _prof->stop("solve_domagic");
 #ifdef DUMP_H5
-=======
-    _prof->stop("solve_domagic");
-
->>>>>>> a872835a
     hdf5_dump(_topo_hat[2], "sol_h", mydata);
 #endif
     //-------------------------------------------------------------------------
@@ -744,11 +721,7 @@
         if (_plan_forward[ip]->isr2c()) {
             _topo_hat[ip]->switch2real();
         }
-<<<<<<< HEAD
-        
-=======
         _prof->start("solve_reorder");
->>>>>>> a872835a
         _switchtopo[ip]->execute(mydata, UP_BACKWARD);
         _prof->stop("solve_reorder");
     }
@@ -768,20 +741,17 @@
             }
         }
     }
-<<<<<<< HEAD
 #ifdef DUMP_H5    
     hdf5_dump(topo, "sol", myfield);
 #endif
-=======
+
     _prof->start("solve_copy");
-    
 
     hdf5_dump(topo, "sol", myfield);
 
     _prof->stop("solve_total");
 
     _prof->disp();
->>>>>>> a872835a
 }
 
 /**
