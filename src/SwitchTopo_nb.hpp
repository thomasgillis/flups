/**
 * @file SwitchTopo_nb.hpp
 * @author Thomas Gillis and Denis-Gabriel Caprace
 * @brief 
 * @version
 * 
 * @copyright Copyright © UCLouvain 2020
 * 
 * FLUPS is a Fourier-based Library of Unbounded Poisson Solvers.
 * 
 * Copyright <2020> <Université catholique de Louvain (UCLouvain), Belgique>
 * 
 * List of the contributors to the development of FLUPS, Description and complete License: see LICENSE and NOTICE files.
 * 
 * Licensed under the Apache License, Version 2.0 (the "License");
 * you may not use this file except in compliance with the License.
 * You may obtain a copy of the License at
 * 
 *  http://www.apache.org/licenses/LICENSE-2.0
 * 
 * Unless required by applicable law or agreed to in writing, software
 * distributed under the License is distributed on an "AS IS" BASIS,
 * WITHOUT WARRANTIES OR CONDITIONS OF ANY KIND, either express or implied.
 * See the License for the specific language governing permissions and
 * limitations under the License.
 * 
 */

#ifndef SWITCHTOPO_NB_HPP
#define SWITCHTOPO_NB_HPP

#include <cstring>
#include "defines.hpp"
#include "hdf5_io.hpp"
#include "mpi.h"
#include "Topology.hpp"
// #include "h3lpr/profiler.hpp"
#include "omp.h"
#include "SwitchTopo.hpp"

/**
 * @brief Switch between to different topologies using non-blocking communications
 * 
 * Reorganize the memory between 2 different topologies, also accounting for a
 * "principal axis" which is aligned with the fast rotating index.
 * 
 * Communications are handled by packing data in blocks (i.e. chuncks). These 
 * smaller pieces are sent and recieved asynchronesouly, in a hope for reducing
 * the time required for communication.
 * 
 * The a memory shift can be specified in the switch between the topologies, when
 * there is a need for skipping some data at the left or right side of a given direction.
 * 
 */
class SwitchTopo_nb : public SwitchTopo
{
protected:
    int selfBlockN_ = 0;
    int *iselfBlockID_ = NULL; /**<@brief The list of the block iD that stays on the current rank in the input topology (used while output to input)  */
    int *oselfBlockID_ = NULL; /**<@brief The list of the block iD that stays on the current rank in the output topoloy (used while input to ouput) */

    int *i2o_destTag_ = NULL; /**<@brief The destination rank in the output topo of each block */
    int *o2i_destTag_ = NULL; /**<@brief The destination rank in the output topo of each block */

    MPI_Request *i2o_sendRequest_ = NULL; /**<@brief The MPI Request generated on the send */
    MPI_Request *i2o_recvRequest_ = NULL; /**<@brief The MPI Request generated on the recv */
    MPI_Request *o2i_sendRequest_ = NULL; /**<@brief The MPI Request generated on the send */
    MPI_Request *o2i_recvRequest_ = NULL; /**<@brief The MPI Request generated on the recv */

    void init_blockInfo_(const Topology *topo_in, const Topology *topo_out);
    void free_blockInfo_();

<<<<<<< HEAD
public:
    SwitchTopo_nb(const Topology *topo_input, const Topology *topo_output, const int shift[3], Profiler *prof);
=======
   public:
    SwitchTopo_nb(const Topology *topo_input, const Topology *topo_output, const int shift[3],H3LPR::Profiler* prof);
>>>>>>> 538fba1b
    ~SwitchTopo_nb();

    void setup_buffers(opt_double_ptr sendBuf_,opt_double_ptr recvBuf_);
    void execute(double* v, const int sign) const;
    void setup() ;
    void disp() const;
};

void SwitchTopo_test();

#endif<|MERGE_RESOLUTION|>--- conflicted
+++ resolved
@@ -34,7 +34,6 @@
 #include "hdf5_io.hpp"
 #include "mpi.h"
 #include "Topology.hpp"
-// #include "h3lpr/profiler.hpp"
 #include "omp.h"
 #include "SwitchTopo.hpp"
 
@@ -70,13 +69,8 @@
     void init_blockInfo_(const Topology *topo_in, const Topology *topo_out);
     void free_blockInfo_();
 
-<<<<<<< HEAD
-public:
-    SwitchTopo_nb(const Topology *topo_input, const Topology *topo_output, const int shift[3], Profiler *prof);
-=======
    public:
     SwitchTopo_nb(const Topology *topo_input, const Topology *topo_output, const int shift[3],H3LPR::Profiler* prof);
->>>>>>> 538fba1b
     ~SwitchTopo_nb();
 
     void setup_buffers(opt_double_ptr sendBuf_,opt_double_ptr recvBuf_);
