/**
 * @file Topology.hpp
 * @author Thomas Gillis and Denis-Gabriel Caprace
 * @copyright Copyright © UCLouvain 2020
 * 
 * FLUPS is a Fourier-based Library of Unbounded Poisson Solvers.
 * 
 * Copyright <2020> <Université catholique de Louvain (UCLouvain), Belgique>
 * 
 * List of the contributors to the development of FLUPS, Description and complete License: see LICENSE and NOTICE files.
 * 
 * Licensed under the Apache License, Version 2.0 (the "License");
 * you may not use this file except in compliance with the License.
 * You may obtain a copy of the License at
 * 
 *  http://www.apache.org/licenses/LICENSE-2.0
 * 
 * Unless required by applicable law or agreed to in writing, software
 * distributed under the License is distributed on an "AS IS" BASIS,
 * WITHOUT WARRANTIES OR CONDITIONS OF ANY KIND, either express or implied.
 * See the License for the specific language governing permissions and
 * limitations under the License.
 * 
 */

#ifndef TOPOLOGY_HPP
#define TOPOLOGY_HPP

#include "defines.hpp"
#include "mpi.h"
#include <cstring>
#include <limits.h>

/**
 * @brief enables the more evenly distributed balancing between ranks
 *
 * given N unknowns and P process, we try to evenly distribute the data
 * every rank has defacto B=N/P unknows as a baseline.
 * Then we are left with R = N%P unkowns to distribute among the P processes.
 * To do so instead of setting the R unknowns on the R first ranks we distribute them by groups.
 * We gather S (=stride) ranks together in a group and per group we add 1 unknow on the last rank of the group
 * The size of a group is given by S = P/R, which is also the stride between two groups
 * Exemple:
 *     - N = 32, P = 6: B = 5, R = 2 and therefore S = 3.
 *         So the rank distribution will be in two groups of 3 ranks:
 *              rank 0 -> 0 * 5 + 0 / 3 = 0
 *              rank 1 -> 1 * 5 + 1 / 3 = 5     (+5)
 *              rank 2 -> 2 * 5 + 2 / 3 = 10    (+5)
 *              rank 3 -> 3 * 5 + 3 / 3 = 16    (+6)
 *              rank 4 -> 4 * 5 + 4 / 3 = 21    (+5)
 *              rank 5 -> 5 * 5 + 5 / 3 = 26    (+5)
 *              rank 6 -> 6 * 5 + 6 / 3 = 32    (+6)
 *
 * To get the starting id from a rank we have:
 *       id = r * B + r/S
 *
 * To recover the rank from a global id (I) it's a bit longer.
 * We use S * B + 1 which is the number of unknowns inside one group
 * (1) get the group id:
 *      group_id = I /(S*B + 1)
 * (2) get the id within the group:
 *      local_group_id = I%(S*B + 1)
 * (3) get the rank within the group:
 *      local_group_id/B
 *
 * the rank is then:
 *      group_id * S + local_group_id/B
 */
#define M_RANK_BALANCE 1

/**
 * @brief Class Topology
 * 
 * A topology describes the layout of the data on the current processor.
 * 
 * The number of unkowns in each direction owned by a rank divides them in two groups.
 * First, we compute the integer division, nbyproc, between nglob_ and nproc_.
 * 
 * The first group, named g0, owns nbyproc+1 unknowns. The group starts at rank 0 and ends in rank mod(nglob_,nproc_)-1, included.
 * The second group, named g1, owns nbyproc unknowns. The group starts at rank mod(nglob_,nproc_) to rank nproc_, included.
 * 
 */
class Topology {
   protected:
    int       nproc_[3];   /**<@brief number of procs per dim (012-indexing)  */
    int       axproc_[3];  /**<@brief axis of the procs for ranksplit  */
    int       nf_;         /**<@brief the number of doubles inside one unknowns (if complex = 2, if real = 1) */
    int       nloc_[3];    /**<@brief real number of unknowns per dim, for 1 component, local (012-indexing)  */
    int       nmem_[3];    /**<@brief real number of unknowns per dim, for 1 component, local (012-indexing)  */
    int       axis_;       /**<@brief fastest rotating index in the topology  */
    int       rankd_[3];   /**<@brief rank of the current process per dim (012-indexing)  */
    int       nglob_[3];   /**<@brief number of unknowns per dim, global (012-indexing)  */
    int       lda_;        /**<@brief leading dimension of array=the number of components (eg scalar=1, vector=3) */
    // int       nbyproc_[3]; /**<@brief mean number of unknowns per dim = nloc except for the last one (012-indexing)  */
    const int alignment_;
    MPI_Comm  comm_; /**<@brief the comm associated with the topo, with ranks potentially optimized for switchtopos */

    // double h_[3]; //**< @brief grid spacing */
    // double L_[3];//**< @brief length of the domain  */
    // -> We got rid of these, as L changes during a transform occuring in the associated topo, and the computation of h would also
    //      need to depend on the number of points (N, N+2 if we prepare a symmetric transform, etc.)

   public:
    Topology(const int axis, const int lda, const int nglob[3], const int nproc[3], const bool isComplex, const int axproc[3], const int alignment, MPI_Comm comm);
    ~Topology();

    /**
     * @name setters
     * 
     * @{
     */
    void change_comm(MPI_Comm comm);
    /**@} */

    /**
     * @name getters
     * 
     * @{
     */
    inline int axis() const { return axis_; }
    inline int lda() const { return lda_; }
    inline int nf() const { return nf_; }
    inline int isComplex() const { return nf_ == 2; }

    inline int nglob(const int dim) const { return nglob_[dim]; }
    inline int nloc(const int dim) const { return nloc_[dim]; }
    inline int nmem(const int dim) const { return nmem_[dim]; }
    inline int nproc(const int dim) const { return nproc_[dim]; }
    inline int rankd(const int dim) const { return rankd_[dim]; }
    // inline int nbyproc(const int dim) const { return nbyproc_[dim]; }
    inline int      axproc(const int dim) const { return axproc_[dim]; }
    inline MPI_Comm get_comm() const { return comm_; }

    /**
     * @brief compute the scalar number of unknowns on each proc, i.e. the number of unkowns for one component
     *
     * @param id
     * @return int
     */
    inline int cmpt_nbyproc(const int id) const {
#if (M_RANK_BALANCE)
        const int start = cmpt_start_id_from_rank(rankd_[id], id);
        const int end   = cmpt_start_id_from_rank(rankd_[id] + 1, id);
        return (end - start);
#else
        return (nglob_[id] / nproc_[id]) + 1 * ((nglob_[id] % nproc_[id]) > rankd_[id]);
#endif
    }

    /**
     * @name Functions to compute the starting index of each topology
     *
     * @param id the id for one component
     */
    inline int cmpt_start_id(const int id) const {
#if (M_RANK_BALANCE)
        return cmpt_start_id_from_rank(rankd_[id], id);
#else
        return (rankd_[id]) * (nglob_[id] / nproc_[id]) + std::min(rankd_[id], nglob_[id] % nproc_[id]);
#endif
    }

    /**
     * @name Functions to compute the starting index of each rank of the topology
     * more details can be found in the documentation of the M_RANK_BALANCE define
     *
     * @param id the id for one component
     */
    inline int cmpt_start_id_from_rank(const int rank_id, const int id) const {
#if (M_RANK_BALANCE)
        const int b   = nglob_[id] / nproc_[id];                     // baseline
        const int res = nglob_[id] % nproc_[id];                     // residual
        const int s   = (res > 0) ? (nproc_[id] / res) : (INT_MAX);  // stride
        // if res = 0, stride becomes then inactive
        // it might happen when requesting out of bound ranks (typically comm_size)
        // that rank_id/s is bigger than the residual, which is not allowed
        return rank_id * b + m_min(rank_id / s, res);
#else
        return (rank_id) * (nglob_[id] / nproc_[id]) + std::min(rank_id, nglob_[id] % nproc_[id]);
#endif
    }

    /**
     * @brief compute the rank associated to a scalar global id
     * more details can be found in the documentation of the M_RANK_BALANCE define
     *
     * if the global id requested is the last point in the domain, the rank returned is the last rank in the domain
     *
     * @param global_id the scalar id of the point considered
     * @param id the direction of interest
     * @return int the rank hosting the global_id, the rank is considered to be a valid rank in the topo!
     */
    inline int cmpt_rank_fromid(const int global_id, const int id) const {
<<<<<<< HEAD
        const int nproc_g0  = nglob_[id] % nproc_[id];                       // number of procs that have a +1 in their unkowns
        const int nbyproc   = nglob_[id] / nproc_[id];                       // the number of unknowns in the integer division
        const int global_g0 = nproc_g0 * (nbyproc + 1);                      // the number of unknowns in the first group of procs
        const int rank_g0   = global_id / (nbyproc + 1);                     // rank id if the global index is below global_g0
        FLUPS_CHECK((nbyproc > 0), "the case were there is less points in 1 direction than procs in the same direction is not handled by flups");
        const int rank_g1   = (global_id - global_g0) / nbyproc + nproc_g0;  // rank id if the global index is above global_g0
=======
#if (M_RANK_BALANCE)
        const int b   = nglob_[id] / nproc_[id];                     // baseline
        const int res = nglob_[id] % nproc_[id];                     // residual
        const int s   = (res > 0) ? (nproc_[id] / res) : (INT_MAX);  // stride

        // if the res is 0, setting the stride to INT_MAX then the gsize is then INT_MAX
        const int gsize = (res > 0) ? (s * b + 1) : (INT_MAX);  // group size, = INT_MAX if the stride is null
        const int gid   = global_id / gsize;                    // group id
        const int gres  = global_id % gsize;                    // group residual

        // if you query the last point of the last rank on the group
        // it will return the desired rank + 1 because we use b to divide instead of b+1
        const int grank = gid * s;
        const int rrank = m_min(gres / b, s - 1);  // the rrank is bound by s-1, always
        const int rank  = m_min(m_max(nproc_[id] - 1, 0), grank + rrank);
        FLUPS_CHECK(cmpt_start_id_from_rank(rank, id) <= global_id, "The global id = %d must be bigger than the start id of rank %d = %d: nglob = %d, nproc = %d, gid = %d, b=%d, res=%d, s=%d, gsize=%d) = min(%d, %d * %d + %d)", global_id, rank, cmpt_start_id_from_rank(rank, id), nglob_[id], nproc_[id], global_id, b, res, s, gsize, nproc_[id] - 1, (global_id / gsize), s, (global_id % gsize) / b);
        FLUPS_CHECK(global_id < cmpt_start_id_from_rank(rank + 1, id), "The global id = %d must be smaller than the next start id of rank %d = %d: nglob = %d, nproc = %d, gid = %d, b=%d, res=%d, s=%d, gsize=%d)", global_id, rank, cmpt_start_id_from_rank(rank + 1, id), nglob_[id], nproc_[id], global_id, b, res, s, gsize);
        return rank;
#else
        const int nproc_g0  = nglob_[id] % nproc_[id];    // number of procs that have a +1 in their unkowns
        const int nbyproc   = nglob_[id] / nproc_[id];    // the number of unknowns in the integer division
        const int global_g0 = nproc_g0 * (nbyproc + 1);   // the number of unknowns in the first group of procs
        const int rank_g0   = global_id / (nbyproc + 1);  // rank id if the global index is below global_g0
        FLUPS_CHECK((nbyproc > 0), "the case were there is less points in 1 direction than procs in the same direction is not handled by flups");
        const int rank_g1 = (global_id - global_g0) / nbyproc + nproc_g0;  // rank id if the global index is above global_g0
>>>>>>> d7c93810
        return (global_id < global_g0) ? rank_g0 : m_min(rank_g1, nproc_[id] - 1);
#endif
    }

    /**
     * @name Functions to compute intersection data with other Topologies
     *
     * @{
     */
    void cmpt_intersect_id(const int shift[3], const Topology *other, int start[3], int end[3]) const;
    /**@} */

    /**
     * @name Usefull functions manipulating indexes and memory
     * 
     * @{
     */
    void cmpt_sizes();
    void memshift(const int sign,const int lia, double* data);

    /**
     * @brief returns the scalar local size on this proc, i.e. the number of unknowns for one component
     * 
     * @return size_t 
     */
    inline size_t locsize() const { return (size_t)nloc_[0] * (size_t)nloc_[1] * (size_t)nloc_[2] * (size_t)nf_; }

    /**
     * @brief returns the memory size of on this proc for one component
     * 
     * @return size_t 
     */
    inline size_t memdim() const { return (size_t)nmem_[0] * (size_t)nmem_[1] *(size_t) nmem_[2] * (size_t)nf_; }
    /**
     * @brief returns the memory size of on this proc, i.e. the number of dimension * the memory of one dimension
     * 
     * @return size_t 
     */
    inline size_t memsize() const { return (size_t)nmem_[0] * (size_t)nmem_[1] * (size_t)nmem_[2] * (size_t)nf_ * (size_t)lda_; }

    /**
     * @brief returns the starting global index on the current proc
     * 
     */
    inline void get_istart_glob(int istart[3]) const {
        istart[0]   = cmpt_start_id(0);
        istart[1]   = cmpt_start_id(1);
        istart[2]   = cmpt_start_id(2);
    }
    /**@} */

    /**
     * @brief switch the topology to a complex mode
     * 
     */
    inline void switch2complex() {
        if (nf_ == 1) {
            nf_ = 2;
            nglob_[axis_] /= 2;
            nloc_[axis_] /= 2;
            nmem_[axis_] /= 2;
            // nbyproc_[axis_] /= 2;
        }
    }
    /**
     * @brief switch the topology to a real mode
     * 
     */
    inline void switch2real() {
        if (nf_ == 2) {
            nf_ = 1;
            nglob_[axis_] *= 2;
            nloc_[axis_] *= 2;
            nmem_[axis_] *= 2;
            // nbyproc_[axis_] *= 2;
        }
    }

    /**
     * @brief swith the current topo to the scalar case
     * 
     */
    inline void switch2Scalar(){
        lda_=1;
    }
    /**
     * @brief switch the current topo to the vector state
     * 
     */
    inline void switch2Vector(){
        lda_=3;
    }

    void disp() const;
    void disp_rank() ;
};

/**
 * @brief split the rank into rank per dimensions
 * 
 * axproc is not used if comm is of type MPI_CART.
 * 
 * @param rank the rank of the proc (from MPI, in the current communicator of the topo)
 * @param nproc the number of procs along each direction
 * @param comm a communicator. If it is of type MPI_CART, we use that information in the returned rankd.
 * @param rankd the rank per dimension in XYZ format
 */
inline static void ranksplit(const int rank, const int axproc[3], const int nproc[3], MPI_Comm comm, int rankd[3]) {
    const int ax0 = axproc[0];
    const int ax1 = axproc[1];
    const int ax2 = axproc[2];

    int mpi_topo_type;
    MPI_Topo_test(comm, &mpi_topo_type);
    if (mpi_topo_type == MPI_CART) {
        MPI_Cart_coords(comm, rank, 3, rankd);
    } else {
        rankd[ax0] = rank % nproc[ax0];
        rankd[ax1] = (rank % (nproc[ax0] * nproc[ax1])) / nproc[ax0];
        rankd[ax2] = rank / (nproc[ax0] * nproc[ax1]);
    }
}

/**
 * @brief get the rank from the rank per dimension
 * 
 * @param rankd the rank in XYZ format
 * @param topo the topology
 * @return int the rank ID in the communicator of the Topology
 */
inline static int rankindex(const int rankd[3], const Topology *topo) {
    const int ax0 = topo->axproc(0);
    const int ax1 = topo->axproc(1);
    const int ax2 = topo->axproc(2);

    int mpi_topo_type, rank;
    MPI_Topo_test(topo->get_comm(), &mpi_topo_type);
    if (mpi_topo_type == MPI_CART) {
        MPI_Cart_rank(topo->get_comm(), rankd, &rank);
    } else {
        rank = rankd[ax0] + topo->nproc(ax0) * (rankd[ax1] + topo->nproc(ax1) * rankd[ax2]);
    }
    return rank;
}

/**
 * @brief compute the memory local index for a point (i0,i1,i2) in axsrc-indexing in a memory in the axtrg-indexing
 * 
 * @param axsrc the FRI for the point (i0,i1,i2)
 * @param i0
 * @param i1 
 * @param i2 
 * @param axtrg the target FRI
 * @param size the size of the memory (012-indexing)
 * @param nf the number of unknows in one element
 * @param lda leading dimension of array, number of vector components
 * @return size_t 
 */
static inline size_t localIndex(const int axsrc, const int i0, const int i1, const int i2,
                                const int axtrg, const int size[3], const int nf, const int lda) {
    const int i[3] = {i0, i1, i2};
    const int dax0 = (3 + axtrg - axsrc) % 3;
    const int dax1 = (dax0 + 1) % 3; 
    const int dax2 = (dax0 + 2) % 3;
    const int ax0  = axtrg;
    const int ax1  = (ax0 + 1) % 3;
    const int ax2  = (ax0 + 2) % 3;

    // return localindex_xyz(i[0], i[1], i[2], topo);
    return i[dax0] * nf + size[ax0] * nf * (i[dax1] + size[ax1] * (i[dax2] + size[ax2] * lda) );
}
/**
 * @brief compute the memory local index for a point (i0,id) in axsrc-indexing in a memory in the same indexing
 * 
 * The memory id is computed as the collapsed version of the 3 external loops:
 * - the loop on the lda
 * - the loop on the ax2 direction
 * - the loop on the ax1 direction
 * 
 * @param axsrc the FRI for the point (i0,i1,i2)
 * @param i0 the index aligned along the axsrc axis
 * @param id the collapsed id of the outer three loops
 * @param size the size of the memory (012-indexing)
 * @param nf the number of unknows in one element
 * @return size_t 
 */
static inline size_t collapsedIndex(const int axsrc, const int i0, const int id, const int size[3], const int nf) {
    const int ax0  = axsrc;
    return i0 * nf + size[ax0] * nf * id;
}

/**
 * @brief split a global index along the different direction using the FRI axtrg, for one component
 * 
 * @param id the global id
 * @param size the size in 012-indexing
 * @param axtrg the target axis
 * @param idv the indexes along each directions
 */
static inline void localSplit(const size_t id, const int size[3], const int axtrg, int idv[3], const int nf) {
    const int ax0   = axtrg;
    const int ax1   = (ax0 + 1) % 3;
    const int ax2   = (ax0 + 2) % 3;
    const int size0 = (size[ax0] * nf);

    idv[ax0] = id % size0;
    idv[ax1] = (id % (size0 * size[ax1])) / size0;
    idv[ax2] = id / (size0 * size[ax1]);
}
// static inline void localSplit(const size_t id, const int size[3], const int axtrg, int *id0, int *id1, int *id2, const int nf) {
//     const int ax0   = axtrg;
//     const int ax1   = (ax0 + 1) % 3;
//     const int size0 = (size[ax0] * nf);

//     (*id0) = id % size0;
//     (*id1) = (id % (size0 * size[ax1])) / size0;
//     (*id2) = id / (size0 * size[ax1]);
// }

/**
 * @brief compute the global symmetrized index of a given point, for one component
 * 
 * The 3 indexes are given along axsrc axis (i0,i1,i2) while the symmetrized output is given along the axtrg axis.
 * 
 * @param axsrc 
 * @param i0 
 * @param i1 
 * @param i2 
 * @param istart 
 * @param symstart 
 * @param axtrg 
 * @param is 
 * 
 * Symmetry computation:
 * We have to take the symmetry around symstart.
 * E.g. in X direction:
 *      `symstart[0] - (ix - symstart[0]) = 2 symstart[0] - ix`
 * In some cases when we have an R2C transform, it ask for 2 additional doubles.
 * The value is meaningless but we would like to avoid segfault and nan's.
 * To do so, we use 2 tricks:
 * - The `abs` is used to stay on the positivie side and hence avoid negative memory access
 * - The `max` is used to prevent the computation of the value in 0, which is never used in the symmetry.
 * 
 * The final formula is then ( in the X direction):
 *      `max( abs(2.0 symstart[0] - ix) , 1)`
 */
inline static void cmpt_symID(const int axsrc, const int i0, const int i1, const int i2, const int istart[3], const double symstart[3], const int axtrg, int is[3]) {
    // get the global indexes in the axsrc configuration
    const int ie[3] = {(istart[axsrc] + i0), (istart[(axsrc + 1) % 3] + i1), (istart[(axsrc + 2) % 3] + i2)};
    // cmpt the shift in axis and the axis for the symstart
    const int dax0 = (3 + axtrg - axsrc) % 3;
    const int dax1 = (dax0 + 1) % 3;
    const int dax2 = (dax0 + 2) % 3;
    const int ax0  = axtrg;
    const int ax1  = (ax0 + 1) % 3;
    const int ax2  = (ax0 + 2) % 3;
    // fill the array in the axtrg configuration
    is[0] = (symstart[ax0] == 0.0 || ie[dax0] <= symstart[ax0]) ? ie[dax0] : -std::max((int)fabs(2.0 * symstart[ax0] - ie[dax0]), 1);
    is[1] = (symstart[ax1] == 0.0 || ie[dax1] <= symstart[ax1]) ? ie[dax1] : -std::max((int)fabs(2.0 * symstart[ax1] - ie[dax1]), 1);
    is[2] = (symstart[ax2] == 0.0 || ie[dax2] <= symstart[ax2]) ? ie[dax2] : -std::max((int)fabs(2.0 * symstart[ax2] - ie[dax2]), 1);
    
}
#endif<|MERGE_RESOLUTION|>--- conflicted
+++ resolved
@@ -191,14 +191,6 @@
      * @return int the rank hosting the global_id, the rank is considered to be a valid rank in the topo!
      */
     inline int cmpt_rank_fromid(const int global_id, const int id) const {
-<<<<<<< HEAD
-        const int nproc_g0  = nglob_[id] % nproc_[id];                       // number of procs that have a +1 in their unkowns
-        const int nbyproc   = nglob_[id] / nproc_[id];                       // the number of unknowns in the integer division
-        const int global_g0 = nproc_g0 * (nbyproc + 1);                      // the number of unknowns in the first group of procs
-        const int rank_g0   = global_id / (nbyproc + 1);                     // rank id if the global index is below global_g0
-        FLUPS_CHECK((nbyproc > 0), "the case were there is less points in 1 direction than procs in the same direction is not handled by flups");
-        const int rank_g1   = (global_id - global_g0) / nbyproc + nproc_g0;  // rank id if the global index is above global_g0
-=======
 #if (M_RANK_BALANCE)
         const int b   = nglob_[id] / nproc_[id];                     // baseline
         const int res = nglob_[id] % nproc_[id];                     // residual
@@ -224,7 +216,6 @@
         const int rank_g0   = global_id / (nbyproc + 1);  // rank id if the global index is below global_g0
         FLUPS_CHECK((nbyproc > 0), "the case were there is less points in 1 direction than procs in the same direction is not handled by flups");
         const int rank_g1 = (global_id - global_g0) / nbyproc + nproc_g0;  // rank id if the global index is above global_g0
->>>>>>> d7c93810
         return (global_id < global_g0) ? rank_g0 : m_min(rank_g1, nproc_[id] - 1);
 #endif
     }
