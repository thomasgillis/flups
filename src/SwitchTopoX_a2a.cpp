#include "SwitchTopoX_a2a.hpp"

#if FLUPS_OLD_MPI
void All2Allv(MemChunk *send_chunks, const int *count_send, const int *disp_send,
              MemChunk *recv_chunks, const int *count_recv, const int *disp_recv, 
              opt_double_ptr send_buf, opt_double_ptr recv_buf, MPI_Request* all2all_rqst, MPI_Comm subcomm,
              const Topology *topo_in, const Topology *topo_out, opt_double_ptr mem, H3LPR::Profiler* prof);
#else 

#include <mpi-ext.h>

void All2Allv(MemChunk *send_chunks, const int *count_send, 
             MemChunk *recv_chunks, const int *count_recv, 
             MPI_Request * all2all_rqst, MPI_Comm subcomm,
             const Topology *topo_in, const Topology *topo_out, opt_double_ptr mem, H3LPR::Profiler* prof);
#endif

void PrintCountArr(const std::string filename, const int* count_arr, int array_size, MPI_Comm incomm);

void PrintCountArr(const std::string filename, const int* count_arr, int array_size, MPI_Comm incomm);

SwitchTopoX_a2a::SwitchTopoX_a2a(const Topology *topo_in, const Topology *topo_out, const int shift[3], H3LPR::Profiler *prof)
    : SwitchTopoX(topo_in, topo_out, shift, prof) {
    BEGIN_FUNC;
    //--------------------------------------------------------------------------
    // nothing special to do here
    //--------------------------------------------------------------------------
    END_FUNC;
}

void SwitchTopoX_a2a::setup_buffers(opt_double_ptr sendData, opt_double_ptr recvData) {
    BEGIN_FUNC;
    //--------------------------------------------------------------------------
    // first setup the basic stuffs
    this->SwitchTopoX::setup_buffers(sendData, recvData);

    // Retrieve MPI information for the subcomm
    int sub_rank, sub_size;
    MPI_Comm_rank(subcomm_, &sub_rank);
    MPI_Comm_size(subcomm_, &sub_size);

    //..........................................................................
    // Allocate the arrays needed by MPI_all2allv
    i2o_count_ = reinterpret_cast<int *>(m_calloc(sub_size * sizeof(int)));
    i2o_disp_  = reinterpret_cast<int *>(m_calloc(sub_size * sizeof(int)));
    o2i_count_ = reinterpret_cast<int *>(m_calloc(sub_size * sizeof(int)));
    o2i_disp_  = reinterpret_cast<int *>(m_calloc(sub_size * sizeof(int)));

    //..........................................................................
    // this is the loop over the input topo and the associated chunks
    // Chunks are organised by rank so we loop over them and compute the counts
    // there is only one chunk per cpu so the displacement is obvious
    for (int ic = 0; ic < i2o_nchunks_; ++ic) {
        MemChunk *cchunk = i2o_chunks_ + ic;
        size_t    count  = cchunk->size_padded * cchunk->nda;
        int       drank  = cchunk->dest_rank;

        // add the a number of data to the destination rank
        i2o_count_[drank] = count;
        i2o_disp_[drank]  = cchunk->data - sendData;

        // do some sanity checks to make sure everything is coherent and that the chunk will write at the correct memory location
        FLUPS_CHECK(count < std::numeric_limits<int>::max(), "message is too big: %ld vs %d", count, std::numeric_limits<int>::max());
        FLUPS_CHECK(drank < sub_size, "Destination rank of the chunk should be inside the subcomm %d vs %d", drank, sub_size);
    }
    for (int ic = 0; ic < o2i_nchunks_; ++ic) {
        MemChunk *cchunk = o2i_chunks_ + ic;
        size_t    count  = cchunk->size_padded * cchunk->nda;
        int       drank  = cchunk->dest_rank;

        o2i_count_[drank] = count;
        o2i_disp_[drank]  = (cchunk->data - recvData);

        // again here we check that the chunk will write at the correct memory location
        FLUPS_CHECK(count < std::numeric_limits<int>::max(), "message is too big: %ld vs %d", count, std::numeric_limits<int>::max());
        FLUPS_CHECK(drank < sub_size, "Destination rank of the chunk should be inside the subcomm %d vs %d", drank, sub_size);
    }
    i2o_rqst_  = reinterpret_cast<MPI_Request *>(m_calloc(1 * sizeof(MPI_Request)));    
    i2o_rqst_[0] = MPI_REQUEST_NULL;
    
    o2i_rqst_ = reinterpret_cast<MPI_Request *>(m_calloc(1 * sizeof(MPI_Request)));
    o2i_rqst_[0] = MPI_REQUEST_NULL;

#if FLUPS_OLD_MPI == 0     
    MPI_Info i2o_info;
    MPI_Info_create(&i2o_info);
    MPIX_Alltoallv_init(send_buf_, i2o_count_, i2o_disp_, MPI_DOUBLE, recv_buf_, o2i_count_, o2i_disp_, MPI_DOUBLE, subcomm_, i2o_info, i2o_rqst_);
    MPI_Info_free(&i2o_info);
    MPI_Info o2i_info;
    MPI_Info_create(&o2i_info);
    MPIX_Alltoallv_init(recv_buf_, o2i_count_, o2i_disp_, MPI_DOUBLE, send_buf_, i2o_count_, i2o_disp_, MPI_DOUBLE, subcomm_, o2i_info, o2i_rqst_);
    MPI_Info_free(&o2i_info);
#endif 

    //--------------------------------------------------------------------------
    END_FUNC;
}

SwitchTopoX_a2a::~SwitchTopoX_a2a(){
    BEGIN_FUNC;
    //--------------------------------------------------------------------------
    // free the request arrays
    if(i2o_rqst_ != NULL){
        if (i2o_rqst_[0] != MPI_REQUEST_NULL) {
            FLUPS_INFO("Freeing i2o rqst");
            MPI_Request_free(i2o_rqst_);
        }
        m_free(i2o_rqst_);
    }

    if(o2i_rqst_ != NULL){
        if (o2i_rqst_[0] != MPI_REQUEST_NULL) {
            FLUPS_INFO("Freeing o2i rqst");
            MPI_Request_free(o2i_rqst_);
        }
        m_free(o2i_rqst_);
    }

    // Free the alltoall array
    m_free(i2o_count_);
    m_free(i2o_disp_);
    m_free(o2i_count_);
    m_free(o2i_disp_);
    //--------------------------------------------------------------------------
    END_FUNC;
}

/**
 * @brief Send and receive the non-blocking calls, overlaping with the shuffle execution
 *
 * @param v
 * @param sign
 */
void SwitchTopoX_a2a::execute(opt_double_ptr v, const int sign) const {
    BEGIN_FUNC;
    //--------------------------------------------------------------------------
    m_profStarti(prof_, "Switchtopo%d_%s", idswitchtopo_, (FLUPS_FORWARD == sign) ? "forward" : "backward");
<<<<<<< HEAD

#if FLUPS_OLD_MPI    
    if (sign == FLUPS_FORWARD) { 
=======
    if (sign == FLUPS_FORWARD) {
>>>>>>> 2ed7d027
        All2Allv(i2o_chunks_, i2o_count_, i2o_disp_,
                 o2i_chunks_, o2i_count_, o2i_disp_,
                 send_buf_, recv_buf_, i2o_rqst_, subcomm_,
                 topo_in_, topo_out_, v, prof_);
    } else {
        All2Allv(o2i_chunks_, o2i_count_, o2i_disp_,
                 i2o_chunks_, i2o_count_, i2o_disp_,
                 recv_buf_, send_buf_, o2i_rqst_, subcomm_,
                 topo_out_, topo_in_, v, prof_);
    }
<<<<<<< HEAD
#else

    if (sign == FLUPS_FORWARD) { 
        All2Allv(i2o_chunks_, i2o_count_, 
                 o2i_chunks_, o2i_count_,
                 i2o_rqst_, subcomm_,
                 topo_in_, topo_out_, v, prof_);
    } else {
        All2Allv(o2i_chunks_, o2i_count_,
                 i2o_chunks_, i2o_count_, 
                 o2i_rqst_, subcomm_,
                 topo_out_, topo_in_, v, prof_);
    } 
#endif

=======
>>>>>>> 2ed7d027
    m_profStopi(prof_, "Switchtopo%d_%s", idswitchtopo_, (FLUPS_FORWARD == sign) ? "forward" : "backward");
    //--------------------------------------------------------------------------
    END_FUNC;
}

void SwitchTopoX_a2a::disp() const {
    BEGIN_FUNC;
    //--------------------------------------------------------------------------
    FLUPS_INFO("------------------------------------------");
    FLUPS_INFO("## Topo Swticher MPI");
    FLUPS_INFO("--- INPUT");
    FLUPS_INFO("  - input axis = %d", topo_in_->axis());
    FLUPS_INFO("  - input local = %d %d %d", topo_in_->nloc(0), topo_in_->nloc(1), topo_in_->nloc(2));
    FLUPS_INFO("  - input global = %d %d %d", topo_in_->nglob(0), topo_in_->nglob(1), topo_in_->nglob(2));
    FLUPS_INFO("--- OUTPUT");
    FLUPS_INFO("  - output axis = %d", topo_out_->axis());
    FLUPS_INFO("  - output local = %d %d %d", topo_out_->nloc(0), topo_out_->nloc(1), topo_out_->nloc(2));
    FLUPS_INFO("  - output global = %d %d %d", topo_out_->nglob(0), topo_out_->nglob(1), topo_out_->nglob(2));
    FLUPS_INFO("------------------------------------------");
    //--------------------------------------------------------------------------
    END_FUNC;
}


#if FLUPS_OLD_MPI
/**
 * @brief process to the Send/Recv operation to go from topo_in to topo_out
 *
 * The indexing of the requests and the chunks is the same
 *
 * @param n_send_rqst
 * @param send_rqst
 * @param send_chunks
 * @param n_recv_rqst
 * @param recv_rqst
 * @param recv_chunks
 * @param topo_in
 * @param topo_out
 * @param mem
 */
void All2Allv(MemChunk *send_chunks, const int *count_send, const int *disp_send,
              MemChunk *recv_chunks, const int *count_recv, const int *disp_recv, 
              opt_double_ptr send_buf, opt_double_ptr recv_buf, MPI_Request* all2all_rqst, MPI_Comm subcomm,
              const Topology *topo_in, const Topology *topo_out, opt_double_ptr mem, H3LPR::Profiler* prof) {
#else 
void All2Allv(MemChunk *send_chunks, const int *count_send, 
             MemChunk *recv_chunks, const int *count_recv, 
             MPI_Request * all2all_rqst, MPI_Comm subcomm,
             const Topology *topo_in, const Topology *topo_out, opt_double_ptr mem, H3LPR::Profiler* prof) {
#endif

    BEGIN_FUNC;
    //--------------------------------------------------------------------------
    const int nmem_in[3]  = {topo_in->nmem(0), topo_in->nmem(1), topo_in->nmem(2)};
    const int nmem_out[3] = {topo_out->nmem(0), topo_out->nmem(1), topo_out->nmem(2)};

    int sub_size;
    MPI_Comm_size(subcomm, &sub_size);
    //..........................................................................
    auto set_sendbuf = [=](MemChunk *chunk) {
        FLUPS_INFO("sending request to rank %d of size %d %d %d", chunk->dest_rank, chunk->isize[0], chunk->isize[1], chunk->isize[2]);
        // copy here the chunk from the input topo to the chunk
        CopyData2Chunk(nmem_in, mem, chunk);
    };

    auto complete_recv = [=](MemChunk *chunk) {
        FLUPS_INFO("recving request from rank %d of size %d %d %d", chunk->dest_rank, chunk->isize[0], chunk->isize[1], chunk->isize[2]);
        // shuffle the data
        DoShuffleChunk(chunk);
        CopyChunk2Data(chunk, nmem_out, mem);
    };
    //..........................................................................
    // Prepare the send buffer
    {
        m_profStarti(prof, "copy data 2 chunk");
        int count = 0;
        for (int ir = 0; ir < sub_size; ++ir) {
            // we might have nothing to send to that rank in the subcomm
            if (count_send[ir] > 0) {
                MemChunk *cchunk = send_chunks + count;
                // FLUPS_CHECK(cchunk->dest_rank == ir, "Destination rank of the chunk should correspond to the chunk indexing %d vs %d", cchunk->dest_rank, ir);
                set_sendbuf(cchunk);
                count += 1;
            }
        }
        m_profStopi(prof, "copy data 2 chunk");
    }


    m_profStarti(prof, "all2all - start");
#if FLUPS_OLD_MPI

    MPI_Ialltoallv(send_buf, count_send, disp_send, MPI_DOUBLE, recv_buf, count_recv, disp_recv, MPI_DOUBLE, subcomm, all2all_rqst);

#else 
    MPI_Start(all2all_rqst);
#endif
    m_profStopi(prof, "all2all - start");

    // reset the memory to 0.0 as we do inplace computations
    const size_t reset_size = topo_out->memsize();
    std::memset(mem, 0, reset_size * sizeof(double));

    m_profStarti(prof, "all2all - wait");
    MPI_Wait(all2all_rqst, MPI_STATUS_IGNORE);    
    m_profStopi(prof, "all2all - wait");

    // Copy back the recveived data
    {
        m_profStarti(prof, "shuffle and copy chunk 2 data");
        int count = 0;
        for (int ir = 0; ir < sub_size; ++ir) {
            if (count_recv[ir] > 0) {
                MemChunk *cchunk = recv_chunks + count;
                // FLUPS_CHECK(cchunk->dest_rank == ir, "Destination rank of the chunk should correspond to the chunk indexing %d vs %d", cchunk->dest_rank, ir);
                complete_recv(cchunk);
                count += 1;
            }
        }
        m_profStopi(prof, "shuffle and copy chunk 2 data");
    }

    //--------------------------------------------------------------------------
    END_FUNC;
}


void SwitchTopoX_a2a::print_info() const {
    BEGIN_FUNC;
    FLUPS_CHECK(i2o_count_!=NULL, "The setup must be initialised before printring their information");
    //--------------------------------------------------------------------------
    // Call the base class
    SwitchTopoX::print_info();

    // Get MPI information 
    int world_size;
    MPI_Comm_size(inComm_, &world_size);
    int sub_size;
    MPI_Comm_size(subcomm_, &sub_size);

    // Get filename  
    std::string filename_forward = "./prof/Nrank_" + std::to_string(world_size)+ "_SwitchTopo_" + std::to_string(idswitchtopo_) + "_forward_messages.txt";
    PrintCountArr(filename_forward, i2o_count_, sub_size, inComm_);
    
    std::string filename_backward = "./prof/Nrank_" + std::to_string(world_size)+ "_SwitchTopo_" + std::to_string(idswitchtopo_) + "_backward_messages.txt";
    PrintCountArr(filename_backward, o2i_count_, sub_size, inComm_);
    //--------------------------------------------------------------------------
    END_FUNC;

}


void PrintCountArr(const std::string filename, const int* count_arr, int array_size, MPI_Comm incomm){
    BEGIN_FUNC;
    FLUPS_CHECK(count_arr!=NULL, "The setup must be initialised before printring their information");
    //--------------------------------------------------------------------------
    // Get MPI information 
    int world_rank;
    MPI_Comm_rank(incomm, &world_rank);

    // Create the message for this rank
    std::string msg = std::string((world_rank == 0) ? "" : "\n") + "rank " + std::to_string(world_rank);
    for(int i = 0; i < array_size; ++i){
        msg += " " +  std::to_string((count_arr[i]/1000.0)*sizeof(double));
    }
    size_t msg_size = msg.length();


    // Open the file using MPI IO functions 
    FLUPS_INFO("opening file <%s>", filename.c_str());

    MPI_File   mpi_file;     
    int err = MPI_File_open(incomm, filename.c_str(), MPI_MODE_WRONLY | MPI_MODE_CREATE | MPI_MODE_EXCL, MPI_INFO_NULL, &mpi_file);
    FLUPS_CHECK(err == MPI_SUCCESS, "ERROR while opening  <%s>, MPI_File_open failed (error = %d)", filename.c_str(), err);

    // Get the current offset
    size_t offset_ttl = 0; 
    FLUPS_CHECK(sizeof(unsigned long) == sizeof(size_t), "The mpi type should correspond to the standard size");
    MPI_Scan(&msg_size, &offset_ttl, 1, MPI_UNSIGNED_LONG, MPI_SUM, incomm);

    // the current position of current proc
    //MPI_Offset offset = offset_ttl - msg_size;
    //MPI_File_seek(mpi_file, offset, MPI_SEEK_SET);

    MPI_Status status;
    MPI_Offset offset = offset_ttl - msg_size;
    err = MPI_File_write_at(mpi_file, offset, msg.c_str(), msg_size, MPI_CHAR, &status);
    FLUPS_CHECK(err == MPI_SUCCESS, "ERROR while writing in  <%s> (error = %d)", filename.c_str(), err);

    MPI_File_close(&mpi_file);
    //--------------------------------------------------------------------------
    END_FUNC;
}<|MERGE_RESOLUTION|>--- conflicted
+++ resolved
@@ -135,13 +135,9 @@
     BEGIN_FUNC;
     //--------------------------------------------------------------------------
     m_profStarti(prof_, "Switchtopo%d_%s", idswitchtopo_, (FLUPS_FORWARD == sign) ? "forward" : "backward");
-<<<<<<< HEAD
 
 #if FLUPS_OLD_MPI    
     if (sign == FLUPS_FORWARD) { 
-=======
-    if (sign == FLUPS_FORWARD) {
->>>>>>> 2ed7d027
         All2Allv(i2o_chunks_, i2o_count_, i2o_disp_,
                  o2i_chunks_, o2i_count_, o2i_disp_,
                  send_buf_, recv_buf_, i2o_rqst_, subcomm_,
@@ -152,7 +148,6 @@
                  recv_buf_, send_buf_, o2i_rqst_, subcomm_,
                  topo_out_, topo_in_, v, prof_);
     }
-<<<<<<< HEAD
 #else
 
     if (sign == FLUPS_FORWARD) { 
@@ -168,8 +163,6 @@
     } 
 #endif
 
-=======
->>>>>>> 2ed7d027
     m_profStopi(prof_, "Switchtopo%d_%s", idswitchtopo_, (FLUPS_FORWARD == sign) ? "forward" : "backward");
     //--------------------------------------------------------------------------
     END_FUNC;
