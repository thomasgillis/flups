--- conflicted
+++ resolved
@@ -217,34 +217,28 @@
     BEGIN_FUNC;
 #ifdef DUMP_DBG
     // we only focus on the real size = local size
-    double* rankdata = (double*) flups_malloc(sizeof(double)*this->locsize()*2);
-    int rank, rank_new;
-    MPI_Comm_rank(MPI_COMM_WORLD,&rank);
-    MPI_Comm_rank(_comm,&rank_new);
-
-    for(int i=0; i<this->locsize(); i++){
-        rankdata[2*i] = rank + rank_new/100.;
-        rankdata[2*i+1] = _rankd[0]+_rankd[1]/10.+_rankd[2]/100.;
-    }
-
-    int rlen;
+    double* rankdata = (double*)flups_malloc(sizeof(double) * this->locsize() * 2);
+    int     rank, rank_new;
+    MPI_Comm_rank(MPI_COMM_WORLD, &rank);
+    MPI_Comm_rank(_comm, &rank_new);
+
+    for (int i = 0; i < this->locsize(); i++) {
+        rankdata[2 * i]     = rank + rank_new / 100.;
+        rankdata[2 * i + 1] = _rankd[0] + _rankd[1] / 10. + _rankd[2] / 100.;
+    }
+
+    int  rlen;
     char commname[MPI_MAX_OBJECT_NAME];
     MPI_Comm_get_name(_comm, commname, &rlen);
-    std::string cn(commname,rlen);
-
-#ifdef DUMP_DBG
+    std::string cn(commname, rlen);
     std::string name = "rank_topo_axis" + std::to_string(this->axis()) + "_procs" + std::to_string(this->nproc(0)) + std::to_string(this->nproc(1)) + std::to_string(this->nproc(2)) + "_" + cn;
-    if(this->isComplex()){
+    if (this->isComplex()) {
         hdf5_dump(this, name, rankdata);
     } else {
         this->switch2complex();
         hdf5_dump(this, name, rankdata);
         this->switch2real();
     }
-<<<<<<< HEAD
-=======
-#endif
->>>>>>> 7d05d31f
     flups_free(rankdata);
 #endif
     END_FUNC;
