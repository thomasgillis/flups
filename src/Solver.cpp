/**
 * @file Solver.cpp
 * @author Thomas Gillis and Denis-Gabriel Caprace
 * @copyright Copyright © UCLouvain 2019
 * 
 * FLUPS is a Fourier-based Library of Unbounded Poisson Solvers.
 * 
 * Copyright (C) <2019> <Universite catholique de Louvain (UCLouvain), Belgique>
 * 
 * List of the contributors to the development of FLUPS, Description and complete License: see LICENSE file.
 * 
 * This program (FLUPS) is free software: 
 * you can redistribute it and/or modify it under the terms of the GNU General Public License as published by the Free Software Foundation, either version 3 of the License, or (at your option) any later version.
 * 
 * This program is distributed in the hope that it will be useful,
 * but WITHOUT ANY WARRANTY; without even the implied warranty of
 * MERCHANTABILITY or FITNESS FOR A PARTICULAR PURPOSE.  See the
 * GNU General Public License for more details.
 * 
 * You should have received a copy of the GNU General Public License
 * along with this program (see COPYING file).  If not, 
 * see <http://www.gnu.org/licenses/>.
 * 
 */

#include "Solver.hpp"

/**
 * @brief Constructs a fftw Poisson solver, initilizes the plans and determines their order of execution
 * 
 * @param topo the input topology of the data (in physical space)
 * @param mybc the boundary conditions of the computational domain, the first index corresponds to the dimension, the second is left (0) or right (1) side
 * @param h the grid spacing
 * @param L the domain size
 */
Solver::Solver(Topology *topo, const BoundaryType mybc[3][2], const double h[3], const double L[3], Profiler *prof) {
    BEGIN_FUNC;

    // //-------------------------------------------------------------------------
    // /** - Initialize the OpenMP threads for FFTW */
    // //-------------------------------------------------------------------------
    fftw_init_threads();

    //-------------------------------------------------------------------------
    /** - Check the alignement in memory between FFTW and the one defines in @ref flups.h */
    //-------------------------------------------------------------------------
    // align a random array
    int     alignSize = FLUPS_ALIGNMENT / sizeof(double);
    double *data      = (double *)flups_malloc(10 * alignSize * sizeof(double));
    // initialize the fftw alignement
    _fftwalignment = (fftw_alignment_of(&(data[0])) == 0) ? sizeof(double) : 0;
    // get the fftw alignement and stop if it is lower than the one we assumed
    for (int i = 1; i < 10 * alignSize; i++) {
        if (fftw_alignment_of(&(data[i])) == 0) {
            // if we are above the minimum requirement, generate an error
            if (i > alignSize) {
                FLUPS_ERROR("The FFTW alignement has to be bigger or = to FLUPS, please change accordingly: FFTW=%d vs FLUPS=%d", _fftwalignment, FLUPS_ALIGNMENT, LOCATION);
            }
            // else, just stop and advise the user to change
            break;
        }
        _fftwalignment += sizeof(double);
    }
    if (_fftwalignment != FLUPS_ALIGNMENT) {
        FLUPS_WARNING("FFTW alignement is OK, yet not optimal: FFTW = %d vs FLUPS = %d", _fftwalignment, FLUPS_ALIGNMENT, LOCATION);
        FLUPS_WARNING("Consider using an alignment of 32 for the AVX (128bit registers) and 64 for the AVX2 (256bit registers)", LOCATION);
    } else {
        FLUPS_INFO("FFTW alignement is OK: FFTW = %d vs FLUPS = %d", _fftwalignment, FLUPS_ALIGNMENT);
        FLUPS_INFO("Consider using an alignment of 32 for the AVX (128bit registers) and 64 for the AVX2 (256bit registers)");
    }

    flups_free(data);

    //-------------------------------------------------------------------------
    /** - Create the timer */
    //-------------------------------------------------------------------------
    if (prof != NULL) {
        _prof = prof;
    } else {
        _prof = NULL;
    }
    if (_prof != NULL) _prof->create("init", "root");
    if (_prof != NULL) _prof->create("setup", "root");
    if (_prof != NULL) _prof->create("alloc_data", "setup");
    if (_prof != NULL) _prof->create("alloc_plans", "setup");
    if (_prof != NULL) _prof->create("green", "setup");
    if (_prof != NULL) _prof->create("green_plan", "green");
    if (_prof != NULL) _prof->create("green_func", "green");
    if (_prof != NULL) _prof->create("green_final", "green");
    if (_prof != NULL) _prof->create("solve", "root");
    if (_prof != NULL) _prof->create("copy", "solve");
    if (_prof != NULL) _prof->create("fftw", "solve");
    if (_prof != NULL) _prof->create("domagic", "solve");
    if (_prof != NULL) _prof->start("init");


    //-------------------------------------------------------------------------
    /** - For each dim, create the plans given the BC and sort them by type */
    //-------------------------------------------------------------------------
    for (int id = 0; id < 3; id++)
        _hgrid[id] = h[id];

    for (int id = 0; id < 3; id++) {
        _plan_forward[id]  = new FFTW_plan_dim(id, h, L, mybc[id], FLUPS_FORWARD, false);
        _plan_backward[id] = new FFTW_plan_dim(id, h, L, mybc[id], FLUPS_BACKWARD, false);
        _plan_green[id]    = new FFTW_plan_dim(id, h, L, mybc[id], FLUPS_FORWARD, true);
    }

    _sort_plans(_plan_forward);
    _sort_plans(_plan_backward);
    _sort_plans(_plan_green);
    FLUPS_INFO("I will proceed with forward transforms in the following direction order: %d, %d, %d", _plan_forward[0]->dimID(), _plan_forward[1]->dimID(), _plan_forward[2]->dimID());

    //-------------------------------------------------------------------------
    /** - Initialise the topos, the plans and the SwitchTopos */
    //-------------------------------------------------------------------------
    _topo_phys = topo; //store pointer to the topo of the user
    _init_plansAndTopos(topo, _topo_hat, _switchtopo, _plan_forward, false);
    _init_plansAndTopos(topo, NULL, NULL, _plan_backward, false);
    _init_plansAndTopos(topo, _topo_green, _switchtopo_green, _plan_green, true);

    //-------------------------------------------------------------------------
    /** - Get the factors #_normfact, #_volfact, #_shiftgreen and #_nbr_imult */
    //-------------------------------------------------------------------------
    _normfact  = 1.0;
    _volfact   = 1.0;
    _nbr_imult = 0;
    for (int ip = 0; ip < 3; ip++) {
        _normfact *= _plan_forward[ip]->normfact();
        _volfact *= _plan_forward[ip]->volfact();

        // _shiftgreen[_plan_forward[ip]->dimID()] = _plan_forward[ip]->shiftgreen();

        if (_plan_forward[ip]->imult())
            _nbr_imult++;  //we multiply by i
        if (_plan_backward[ip]->imult())
            _nbr_imult--;  //we devide by i
        if (_plan_green[ip]->imult())
            _nbr_imult++;
    }
    if (_prof != NULL) _prof->stop("init");
    END_FUNC;
}

/**
 * @brief Sets up the Solver
 * 
 * @param changeTopoComm determine if the user allows the solver to rewrite the communicator associated with the provided topo at the init
 * 
 * @warning
 * To be able to change the communicator, the user MUST ensure that NOTHING has been done with the topology yet, except creating it.
 * Otherwise he will get unpredictable datas
 * 
 * @warning
 * After this function the parameter of the solver (size etc) cannot be changed anymore
 * 
 * -------------------------------------------
 * We do the following operations
 */
double* Solver::setup(const bool changeTopoComm) {
    BEGIN_FUNC;
    if (_prof != NULL) _prof->start("setup");

    //-------------------------------------------------------------------------
    /** [IF REORDER_RANKS IS DEFINED] */
    //-------------------------------------------------------------------------
    
#ifdef REORDER_RANKS
    //-------------------------------------------------------------------------
    /** - Precompute the communication graph */
    //-------------------------------------------------------------------------
    // get the communication size
    int worldsize;
    MPI_Comm_size(_topo_phys->get_comm(), &worldsize);
    
    // initialize the sources, sources weights, destination and destination weights
    int* sources  = (int*)flups_malloc(worldsize * sizeof(int));
    int* sourcesW = (int*)flups_malloc(worldsize * sizeof(int));
    int* dests    = (int*)flups_malloc(worldsize * sizeof(int));
    int* destsW   = (int*)flups_malloc(worldsize * sizeof(int));

    //Preparing the graph:
    // we setup the thing as if every node was to communicate with every other node
    // the default communication weight is null
    memset(sourcesW,0,sizeof(int)*worldsize);
    memset(destsW,0,sizeof(int)*worldsize);
    for(int i =0;i<worldsize;i++){
        sources[i] = i;
        dests[i] = i;
    }

    //Count the total number of edges for the switchtopos
    // if we are not allowed to change the physical topology,
    // do it only for the 2nd and 3rd switchtopo.
    // These are the switches that we hope to optimize with the rank
    // reordering. We do not account the 1st switchtopo because that
    // one will be used to reach the optimized layout associated with
    // the graph_comm, and it is thus very likely that the communication
    // involved in the first switchtopo is a real all 2 all (with some
    // ranks not having a self block) !
    // if we can change the topology, do it for every swithTopo
    if (changeTopoComm) {
        for (int i = 0; i < 3; i++) {
            _switchtopo[i]->add_toGraph(sourcesW, destsW);
        }
    } else {
        for (int i = 1; i < 3; i++) {
            _switchtopo[i]->add_toGraph(sourcesW, destsW);
        }
    }

    //-------------------------------------------------------------------------
    /** - Build the new comm based on that graph */
    //-------------------------------------------------------------------------
    MPI_Comm graph_comm;
    MPI_Dist_graph_create_adjacent(_topo_phys->get_comm(), worldsize, sources, sourcesW, \
                                                    worldsize, dests, destsW, \
                                                    MPI_INFO_NULL, 1, &graph_comm);
    
    flups_free(sources);
    flups_free(sourcesW);
    flups_free(dests);
    flups_free(destsW);

#ifdef VERBOSE    
    int inD, outD, wei;
    MPI_Dist_graph_neighbors_count(graph_comm, &inD, &outD, &wei);
    printf("[FGRAPH] inD:%d outD:%d wei:%d\n",inD,outD,wei);

    int* Sour = (int*) malloc(sizeof(int)*inD);
    int* SourW = (int*) malloc(sizeof(int)*inD);
    int* Dest = (int*) malloc(sizeof(int)*outD);
    int* DestW = (int*) malloc(sizeof(int)*outD);

    MPI_Dist_graph_neighbors(graph_comm, inD,  Sour,      SourW,
                                        outD, Dest,      DestW);

    printf("[FGRAPH] INedges: ");
    for (int i=0; i<inD; i++)
    {
        printf("%d (%d), ",Sour[i],SourW[i]);
    }
    printf("\n[FGRAPH] OUTedges: ");
    for (int i=0; i<outD; i++)
    {
        printf("%d (%d), ",Dest[i],DestW[i]);
    }
    printf("\n");

    free(Sour);
    free(SourW);
    free(Dest);
    free(DestW);
#endif
    //-------------------------------------------------------------------------
    /** - if asked by the user, we overwrite the graph comm by a forced version (for test purpose) */
    //-------------------------------------------------------------------------
#ifdef DEV_SIMULATE_GRAPHCOMM
    int rank;
    MPI_Comm_rank(_topo_phys->get_comm(), &rank);

    //switch indices by a random number:
#ifdef DEV_REORDER_SHIFT
    int shift = DEV_REORDER_SHIFT;
#else
    int shift = worldsize/2;
#endif

    int* outRanks = (int*) flups_malloc(sizeof(int)*worldsize);
    if(rank == 0){
        FLUPS_INFO("SIMULATED GRAPH_COMM with shift = %d : REORDERING RANKS AS FOLLOWS",shift);
    }
    for (int i=0;i<worldsize;i++){
        outRanks[i] = (i + shift)%worldsize;
        if(rank == 0){
            FLUPS_INFO("old rank: %d \t new rank: %d",i,outRanks[i]);
        }
    }
    
    MPI_Group group_in, group_out;
    MPI_Comm_group(_topo_phys->get_comm(), &group_in);                //get the group of the current comm
    MPI_Group_incl(group_in, worldsize, outRanks, &group_out);        //manually reorder the ranks
    MPI_Comm_create(_topo_phys->get_comm(), group_out, &graph_comm);  // create the new comm

    flups_free(outRanks);
#endif

    std::string commname = "graph_comm";
    MPI_Comm_set_name(graph_comm, commname.c_str());

    // Advise the topologies that they will be associated with an other comm
    // if we cannot change topo phys, the _topo_phys remains without graph_comm.
    // The first switch topo will serve to redistribute
    // data following the optimized topology on the cluster, with reordered 
    // ranks
    for(int i=0;i<3;i++){
        _topo_hat[i]->change_comm(graph_comm);
        _topo_green[i]->change_comm(graph_comm);
    }
    if(changeTopoComm){
        _topo_phys->change_comm(graph_comm);
    }

#ifdef PERF_VERBOSE
    _topo_hat[0]->disp_rank();
#endif

#endif //REORDER_RANKS

    //-------------------------------------------------------------------------
    /** In every cases, we do */
    //-------------------------------------------------------------------------

    if (_prof != NULL) _prof->start("alloc_data");
    //-------------------------------------------------------------------------
    /** - allocate the data for the field and Green */
    //-------------------------------------------------------------------------
    _allocate_data(_topo_hat, _topo_phys, &_data);
    _allocate_data(_topo_green, NULL, &_green);
    if (_prof != NULL) _prof->stop("alloc_data");

    //-------------------------------------------------------------------------
    /** - allocate the plans forward and backward for the field */
    //-------------------------------------------------------------------------
    if (_prof != NULL) _prof->start("alloc_plans");
    _allocate_plans(_topo_hat, _plan_forward, _data);
    _allocate_plans(_topo_hat, _plan_backward, _data);
    if (_prof != NULL) _prof->stop("alloc_plans");

    //-------------------------------------------------------------------------
    /** - allocate the plan and comnpute the Green's function */
    //-------------------------------------------------------------------------
    if (_prof != NULL) _prof->start("green");
    if (_prof != NULL) _prof->start("green_plan");
    _allocate_plans(_topo_green, _plan_green, _green);
    if (_prof != NULL) _prof->stop("green_plan");
    // setup the buffers for Green
    _allocate_switchTopo(3, _switchtopo_green, &_sendBuf, &_recvBuf);
    if (_prof != NULL) _prof->start("green_func");
    _cmptGreenFunction(_topo_green, _green, _plan_green);
    if (_prof != NULL) _prof->stop("green_func");
    // finalize green by replacing some data in full spectral if needed by the kernel,
    // and by doing a last switch to the field topo
    if (_prof != NULL) _prof->start("green_final");
    _finalizeGreenFunction(_topo_hat[2], _green, _topo_green[2], _plan_green);
    if (_prof != NULL) _prof->stop("green_final");
    
    //-------------------------------------------------------------------------
    /** - Clean the Green's function accessories (allocated topo and plans) */
    //-------------------------------------------------------------------------
    // delete the switchTopos
    _deallocate_switchTopo(_switchtopo_green, &_sendBuf, &_recvBuf);
    _delete_switchtopos(_switchtopo_green);
    // delete the topologies and plans not needed anymore
    _delete_topologies(_topo_green);
    _delete_plans(_plan_green);
    if (_prof != NULL) _prof->stop("green");
    if (_prof != NULL) _prof->stop("setup");

    //-------------------------------------------------------------------------
    /** - Setup the SwitchTopo, this will take the latest comm into account */
    //-------------------------------------------------------------------------
    _allocate_switchTopo(3, _switchtopo, &_sendBuf, &_recvBuf);

    FLUPS_INFO(">>>>>>>>>> DONE WITH SOLVER INITIALIZATION <<<<<<<<<<");

    END_FUNC;
    return _data;
}

/**
 * @brief Destroy the fftw solver
 * 
 */
Solver::~Solver() {
    BEGIN_FUNC;
    // for Green
    if (_green != NULL) flups_free(_green);
    // delete the plans
    _delete_plans(_plan_forward);
    _delete_plans(_plan_backward);
    
    // free the sendBuf,recvBuf
    _deallocate_switchTopo(_switchtopo, &_sendBuf, &_recvBuf);
    // deallocate the swithTopo
    _delete_switchtopos(_switchtopo);

    // cleanup the communicator if any
#ifdef REORDER_RANKS
    MPI_Comm mycomm = _topo_hat[2]->get_comm();
    MPI_Comm_free(&mycomm);
#endif
    _delete_topologies(_topo_hat);
    
    if (_data != NULL) flups_free(_data);

    //cleanup
    fftw_cleanup_threads();
    fftw_cleanup();

    END_FUNC;
}

/**
 * @brief returns a copy of the topology corresponding to the physical space
 * 
 */
const Topology* Solver::get_innerTopo_physical() {
    return _topo_hat[0];
}

/**
 * @brief returns a copy of the topology corresponding to the fully transformed space
 * 
 */
const Topology* Solver::get_innerTopo_spectral() {
    return _topo_hat[2];
}

/**
 * @brief delete the FFTW_plan_dim stored in planmap
 * 
 * @param planmap 
 */
void Solver::_delete_plans(FFTW_plan_dim *planmap[3]) {
    BEGIN_FUNC;
    // deallocate the plans
    for (int ip = 0; ip < 3; ip++) {
        delete planmap[ip];
        planmap[ip] = NULL;
    }
    END_FUNC;
}

/**
 * @brief delete the switchtopo objects
 * 
 * @param switchtopo 
 */
void Solver::_delete_switchtopos(SwitchTopo *switchtopo[3]) {
    BEGIN_FUNC;
    // deallocate the plans
    for (int ip = 0; ip < 3; ip++) {
        delete switchtopo[ip];
        switchtopo[ip] = NULL;
    }
    END_FUNC;
}

/**
 * @brief delete the topologies
 * 
 * @param topo 
 */
void Solver::_delete_topologies(Topology *topo[3]) {
    BEGIN_FUNC;
    // deallocate the plans
    for (int ip = 0; ip < 3; ip++) {
        delete topo[ip];
        topo[ip] = NULL;
    }
    END_FUNC;
}

/**
 * @brief smartly determines in which order the FFTs will be executed
 * 
 * @param plan the list of plan, which will be reordered
 */
void Solver::_sort_plans(FFTW_plan_dim *plan[3]) {
    BEGIN_FUNC;
    int id_min, val_min = INT_MAX;
    int priority[3];
    for (int id = 0; id < 3; id++) {
        priority[id] = plan[id]->type();
        if (priority[id] < val_min) {
            id_min  = id;
            val_min = priority[id];
        }
    }
    if (id_min == 0) {
        if (priority[1] > priority[2]) {
            FFTW_plan_dim *temp_plan = plan[2];
            plan[2]                  = plan[1];
            plan[1]                  = temp_plan;
        }
    } else {
        // do the sort by hand...
        int            temp_priority = priority[id_min];
        FFTW_plan_dim *temp_plan     = plan[id_min];
        plan[id_min]                 = plan[0];
        plan[0]                      = temp_plan;
        priority[id_min]             = priority[0];
        priority[0]                  = temp_priority;

        // printf("priority now = %d %d %d -> idim = %d",plan[0]->type(), plan[1]->type(),plan[2]->type());

        if (priority[1] > priority[2]) {
            FFTW_plan_dim *temp_plan = plan[2];
            plan[2]                  = plan[1];
            plan[1]                  = temp_plan;
        }
    }

    FLUPS_CHECK((plan[0]->type() <= plan[1]->type()) && (plan[1]->type() <= plan[2]->type()), "Wrong order in the plans: %d %d %d", plan[0]->type(), plan[1]->type(), plan[2]->type(), LOCATION);
    END_FUNC;
}

/**
 * @brief Initializes a set of 3 plans by doing a dry run through the plans
 * 
 * @param topo the starting topology
 * @param topomap the topology array to go through each dim ( may be NULL) it corresponds to the topology AFTER the plan
 * @param switchtopo the switchtopo array to switch between topologies (may be NULL, if so it is not computed)
 * @param planmap the plan that will be created
 * @param isGreen indicates if the plans are for Green
 */
void Solver::_init_plansAndTopos(const Topology *topo, Topology *topomap[3], SwitchTopo *switchtopo[3], FFTW_plan_dim *planmap[3], bool isGreen) {
    BEGIN_FUNC;

    // @Todo: check that _plan_forward exists before doing _plan_green !

    int comm_size;
<<<<<<< HEAD
    MPI_Comm_size(_topo_phys->get_comm(), &comm_size);
=======
    MPI_Comm_size(topo->get_comm(), &comm_size);
>>>>>>> cd3bdad3

    //-------------------------------------------------------------------------
    /** - Store the current topology */
    //-------------------------------------------------------------------------
    const Topology *current_topo = topo;

    //-------------------------------------------------------------------------
    /** - The size is initilized to that of the physical space. Then, with the 
     * dry run, it will grow/shrink in every dimension, and this will be used
     * as the size for the intermediate topos.
     * Eventually, the finial size of the data will be that of the largest 
     * topo. */
    //-------------------------------------------------------------------------
    int size_tmp[3];
    for (int id = 0; id < 3; id++) {
        size_tmp[id] = topo->nglob(id);
    }
    //-------------------------------------------------------------------------
    /** - get the dimension order of the plan  */
    //-------------------------------------------------------------------------
    int dimOrder[3] = {planmap[0]->dimID(), planmap[1]->dimID(), planmap[2]->dimID()};

    //-------------------------------------------------------------------------
    /** - creates the plans and the intermediate topologies (if not Green).
     *    This performs a dry run in order to determine the final amount of 
     *    memmory required. It also prepares switchtopo which allows to switch
     *    between two successive topologies.   */
    //-------------------------------------------------------------------------
    bool isComplex = false;  //this refers to the "current state" of the data during dry run
    int  nproc[3];
    for (int ip = 0; ip < 3; ip++) {
        // initialize the plan (for Green only, using info from _plan_forward)
        planmap[ip]->init(size_tmp, isComplex);
        // update the size_tmp variable and get the complex information
        planmap[ip]->get_outsize(size_tmp);
        // virtually execute the plan and determine the output
        planmap[ip]->get_isNowComplex(&isComplex);
        // determines the fastest rotating index
        int dimID = planmap[ip]->dimID();

        // if we are Green and we have to ignore one mode based on the Green's function
        if (isGreen && planmap[ip]->ignoreMode()) {
            size_tmp[dimID] -= 1;
        }

        // we store a new topology BEFORE the plan is executed
        if (!isGreen && topomap != NULL && switchtopo != NULL) {
            // determines the proc repartition using the previous one if available
            if (ip == 0) {
                pencil_nproc(dimID, nproc, comm_size, size_tmp);
            } else {
                const int nproc_hint[3] = {current_topo->nproc(0), current_topo->nproc(1), current_topo->nproc(2)};
                pencil_nproc_hint(dimID, nproc, comm_size, planmap[ip - 1]->dimID(), nproc_hint);
            }
            // create the new topology corresponding to planmap[ip] in the output layout (size and isComplex)
            topomap[ip] = new Topology(dimID, size_tmp, nproc, isComplex, dimOrder, _fftwalignment, _topo_phys->get_comm());
            // determines fieldstart = the point where the old topo has to begin in the new one
            // There are cases (typically for MIXUNB) where the data after being switched starts with an offset in memory in the new topo.
            int fieldstart[3] = {0};
            planmap[ip]->get_fieldstart(fieldstart);
            // compute the Switch between the current topo (the one from which we come) and the new one (the one we just created).
            // if the topo was real before the plan and is now complex
            if (planmap[ip]->isr2c()) {
                topomap[ip]->switch2real();
                // SwitchTopo* tmp = new SwitchTopo_a2a(current_topo, topomap[ip], fieldstart, _prof);
#if defined(COMM_NONBLOCK)
                switchtopo[ip] = new SwitchTopo_nb(current_topo, topomap[ip], fieldstart, _prof);
#else
                switchtopo[ip]     = new SwitchTopo_a2a(current_topo, topomap[ip], fieldstart, _prof);
#endif
                topomap[ip]->switch2complex();

            } else {
                // create the switchtopoMPI to change topology

#if defined(COMM_NONBLOCK)
                switchtopo[ip] = new SwitchTopo_nb(current_topo, topomap[ip], fieldstart, _prof);
#else
                switchtopo[ip]     = new SwitchTopo_a2a(current_topo, topomap[ip], fieldstart, _prof);
#endif
            }
            // #ifdef PERF_VERBOSE
            // switchtopo[ip]->disp_rankgraph(ip - 1, ip);
            // #endif
            // update the current topo to the new one
            current_topo = topomap[ip];

            current_topo->disp();
            switchtopo[ip]->disp();
        }
        planmap[ip]->disp();
    }

    // -- at this point, size_tmp is the size that I need for the Green function in
    //    the last topo, and isComplex describes if the Green function in that topo is
    //    expressed in Complex or not.

    //-------------------------------------------------------------------------
    /** - For Green we need to compute the topologies using the full size of the domain.
     *    We proceed backward (from the last to the first topo), and we adapt the size
     *    in case of r2c, in order to obtain the correct size of Green in topo[0], which
     *    is the topo in which we fill the Green function.      */
    //-------------------------------------------------------------------------
    current_topo = NULL;
    // isComplex = false; //Change this for Helmolz: we will always need to fill Green in complex
    if (isGreen && topomap != NULL && switchtopo != NULL) {
        for (int ip = 2; ip >= 0; ip--) {
            // get the fastest rotating index
            int dimID = planmap[ip]->dimID();  // store the correspondance of the transposition

            // if we had to forget one point for this plan, re-add it
            if (planmap[ip]->ignoreMode()) {
                size_tmp[dimID] += 1;
            }

            // get the proc repartition
            if(ip>1){
                //it has to be the same as the field in full spectral
                for(int i = 0;i<3;i++){
                    nproc[i]=_topo_hat[2]->nproc(i);
                }
            }else{
                const int nproc_hint[3] = {current_topo->nproc(0), current_topo->nproc(1), current_topo->nproc(2)};
                pencil_nproc_hint(dimID, nproc, comm_size, planmap[ip+1]->dimID(), nproc_hint);
            }

            // create the new topology in the output layout (size and isComplex)
            topomap[ip] = new Topology(dimID, size_tmp, nproc, isComplex, dimOrder, _fftwalignment, _topo_phys->get_comm());
            //switchmap only to be done for topo0->topo1 and topo1->topo2
            if (ip < 2) {
                // get the fieldstart = the point where the old topo has to begin in the new
                int fieldstart[3] = {0};
                // it shouldn't be different from 0 for the moment
                planmap[ip + 1]->get_fieldstart(fieldstart);
                // the shift green is taken on the new topo to write to the current_topo
                const int shift = planmap[ip]->shiftgreen();
                if (!planmap[ip]->ignoreMode()) {
                    FLUPS_CHECK(shift == 0, "If no modes are ignored, you cannot ask for a shift!!", LOCATION);
                } else {
                    // if we aim at removing a point, we make sure to copy every mode except one
                    FLUPS_CHECK((topomap[ip]->nglob(dimID) - 1) == current_topo->nglob(dimID) - fieldstart[dimID], "You will copy too much node between the two topos (dimID = %d)", dimID, LOCATION);
                }

                // store the shift and do the mapping
                fieldstart[dimID] = -shift;
                // we do the link between topomap[ip] and the current_topo
#if defined(COMM_NONBLOCK)
                switchtopo[ip + 1] = new SwitchTopo_nb(topomap[ip], current_topo, fieldstart, NULL);
#else
                switchtopo[ip + 1] = new SwitchTopo_a2a(topomap[ip], current_topo, fieldstart, NULL);
#endif
                switchtopo[ip + 1]->disp();
            }

            // Go to real data if the FFT is really done on green's array.
            // if not, keep it in complex
            if (planmap[ip]->isr2c_doneByFFT()) {
                topomap[ip]->switch2real();
                size_tmp[dimID] *= 2;
                isComplex = false;
            }
            // update the "current topo", which we need to define the switchtopo
            current_topo = topomap[ip];

            current_topo->disp();
        }
    }

    // Implementation Note:
    // If you want to do Helmoltz, you will always have to fill a complex Green function:
    // - we need to ignore all r2cs (bypass the condition on isr2c_doneByFFT)
    // - as there will be only C2C transforms, the size obtained after the init of plans
    //   is already the correct size for Green.
    // -> we need to be able to do SYMSYM directions on a complex number... meaning that we
    //    will need to adapt the plan so that when it needs to do a "real2real" transform on
    //    a complex input, it actually does it separately on the real and imaginary part.
    // - if there are SYMSYM only, the last topo of fiels remains Real while I will have a
    //   complex green function. Need to handle that in solve() ?

    //-------------------------------------------------------------------------
    /** - reset the topologies to real if needed, in order to prepare them for their execution  */
    //-------------------------------------------------------------------------
    for (int ip = 0; ip < 3; ip++) {
        if (!isGreen && planmap[ip]->isr2c() && topomap != NULL) {
            topomap[ip]->switch2real();
        }
    }
    END_FUNC;
}

/**
 * @brief 
 * 
 * @param ntopo 
 * @param switchtopo 
 * @param send_buff 
 * @param recv_buff 
 */
void Solver::_allocate_switchTopo(const int ntopo, SwitchTopo **switchtopo, opt_double_ptr *send_buff, opt_double_ptr *recv_buff) {
    BEGIN_FUNC;
    size_t max_mem = 0;

    // setup the communication. During this step, the size of the buffers required by each switchtopo might change.
    for (int id = 0; id < ntopo; id++) {
        if (switchtopo[id] != NULL){
            switchtopo[id]->setup();
            FLUPS_INFO("--------------- switchtopo %d set up ----------",id);
        } 
    }

    //get the maximum size required for the buffers
    for (int id = 0; id < ntopo; id++) {
        if (switchtopo[id] != NULL) {
            max_mem = std::max(max_mem, switchtopo[id]->get_bufMemSize());
        }
    }
    FLUPS_CHECK(max_mem > 0, "number of memory %d should be >0", max_mem, LOCATION);

    *send_buff = (opt_double_ptr)flups_malloc(max_mem * sizeof(double));
    *recv_buff = (opt_double_ptr)flups_malloc(max_mem * sizeof(double));
    std::memset(*send_buff, 0, max_mem * sizeof(double));
    std::memset(*recv_buff, 0, max_mem * sizeof(double));

    // associate the buffers to the switchtopo
    for (int id = 0; id < ntopo; id++) {
        if (switchtopo[id] != NULL){
            switchtopo[id]->setup_buffers(*send_buff, *recv_buff);
        } 
    }
    END_FUNC;
}
void Solver::_deallocate_switchTopo(SwitchTopo **switchtopo, opt_double_ptr *send_buff, opt_double_ptr *recv_buff) {
    flups_free(*send_buff);
    flups_free(*recv_buff);
    (*send_buff) = NULL;
    (*recv_buff) = NULL;
}

/**
 * @brief allocates the plans in planmap according to that computed during the dry run, see \ref _init_plansAndTopos
 * 
 * @param topo the map of topos that will be applied to data
 * @param planmap the list of plans that we need to allocate
 * @param data pointer to data (on which the FFTs will be applied in place)
 */
void Solver::_allocate_plans(const Topology *const topo[3], FFTW_plan_dim *planmap[3], double *data) {
    BEGIN_FUNC;
    for (int ip = 0; ip < 3; ip++) {
        planmap[ip]->allocate_plan(topo[ip], data);
    }
    END_FUNC;
}

/**
 * @brief allocates memory depending on the requirements for the combination of topos in topo_hat
 * 
 * @param topo the map of successive topos that will be applied to data
 * @param topo_phys optionally, another topo which might drive the maximum allocated size
 * @param data poiter to the pointer to data
 */
void Solver::_allocate_data(const Topology *const topo[3], const Topology *topo_phys, double **data) {
    BEGIN_FUNC;
    //-------------------------------------------------------------------------
    /** - Sanity checks */
    //-------------------------------------------------------------------------
    FLUPS_CHECK((*data) == NULL, "Pointer has to be NULL for allocation", LOCATION);

    //-------------------------------------------------------------------------
    /** - Do the memory allocation */
    //-------------------------------------------------------------------------
    // the biggest size will be along the pencils
    size_t size_tot = 1;
    for (int id = 0; id < 3; id++) {
        size_tot = std::max(topo[id]->memsize(), size_tot);
    }
    if (topo_phys != NULL) {
        size_tot = std::max(topo_phys->memsize(), size_tot);
    }

    FLUPS_INFO("Complex memory allocation, size = %ld", size_tot);
    (*data) = (double *)flups_malloc(size_tot * sizeof(double));

    std::memset(*data, 0, size_tot * sizeof(double));

    //-------------------------------------------------------------------------
    /** - Check memory alignement */
    //-------------------------------------------------------------------------
    FLUPS_CHECK(FLUPS_ISALIGNED(*data), "FFTW alignement not compatible with FLUPS_ALIGNMENT (=%d)", FLUPS_ALIGNMENT, LOCATION);
    END_FUNC;
}

/**
 * @brief compute the Green's function
 * 
 * The Green function is always stored as a complex number (even if its complex part is 0).
 * This means that the all topos are turned to complex by this function (including the last one e.g.
 * for the case of a 3dirspectral).
 * 
 * @param topo the list of successive topos for the Green function
 * @param green ptr to the green function
 * @param planmap the list of successive maps to bring the Green function to full spectral
 * 
 * -----------------------------------
 * We do the following operations
 */
void Solver::_cmptGreenFunction(Topology *topo[3], double *green, FFTW_plan_dim *planmap[3]) {
    BEGIN_FUNC;

    //-------------------------------------------------------------------------
    /** - get the direction where we need to do spectral diff and count them */
    //-------------------------------------------------------------------------
    bool isSpectral[3] = {false};

    double hfact[3];    // multiply the index by this factor to obtain the position (1/2/3 corresponds to x/y/z )
    double kfact[3];    // multiply the index by this factor to obtain the wave number (1/2/3 corresponds to x/y/z )
    double koffset[3];  // add this to the index to obtain the wave number (1/2/3 corresponds to x/y/z )
    double symstart[3];
    double epsilon = _alphaGreen * _hgrid[0]; //the smoothing length scale of the HEJ kernels

    if ((_typeGreen == HEJ_2 || _typeGreen == HEJ_4 || _typeGreen == HEJ_6) && (_hgrid[0] != _hgrid[1] || _hgrid[1] != _hgrid[2])) {
        FLUPS_ERROR("You are trying to use a regularized kernel while not having dx=dy=dz.",LOCATION);
    }

    for (int ip = 0; ip < 3; ip++) {
        const int dimID = planmap[ip]->dimID();
        // get usefull datas
        isSpectral[dimID] = planmap[ip]->isSpectral();
        symstart[dimID]   = planmap[ip]->symstart();
        hfact[dimID]      = _hgrid[dimID];
        kfact[dimID]      = 0.0;
        koffset[dimID]    = 0.0;

        if (isSpectral[dimID]) {
            hfact[dimID]   = 0.0;
            kfact[dimID]   = planmap[ip]->kfact();
            koffset[dimID] = planmap[ip]->koffset();
        }
    }

    // count the number of spectral dimensions
    int nbr_spectral = 0;
    for (int id = 0; id < 3; id++) {
        if (isSpectral[id]) {
            nbr_spectral++;
        }
    }

    //-------------------------------------------------------------------------
    /** - get the expression of Green in the full domain*/
    //-------------------------------------------------------------------------
    if (GREEN_DIM == 3) {
        if (nbr_spectral == 0) {
            FLUPS_INFO(">> using Green function type %d on 3 dir unbounded",_typeGreen);
            cmpt_Green_3D_3dirunbounded_0dirspectral(topo[0], hfact, symstart, green, _typeGreen, epsilon);
        } else if (nbr_spectral == 1) {
            FLUPS_INFO(">> using Green function of type %d on 2 dir unbounded - 1 dir spectral",_typeGreen);
            cmpt_Green_3D_2dirunbounded_1dirspectral(topo[0], hfact, kfact, koffset, symstart, green, _typeGreen, epsilon);
        } else if (nbr_spectral == 2) {
            FLUPS_INFO(">> using Green function of type %d on 1 dir unbounded - 2 dir spectral",_typeGreen);
            cmpt_Green_3D_1dirunbounded_2dirspectral(topo[0], hfact, kfact, koffset, symstart, green, _typeGreen, epsilon);
        } else if (nbr_spectral == 3) {
            FLUPS_INFO(">> using Green function of type %d on 3 dir spectral",_typeGreen);        
            cmpt_Green_3D_0dirunbounded_3dirspectral(topo[0], kfact, koffset, symstart, green, _typeGreen, epsilon);
        }
    } else {
        FLUPS_ERROR("Sorry, the Green's function for 2D problems are not provided in this version.", LOCATION);
    }

    // dump the green func
<<<<<<< HEAD
#ifdef DUMP_H5
=======
#ifdef DUMP_DBG
>>>>>>> cd3bdad3
    char msg[512];
    sprintf(msg, "green_%d%d%d_%dx%dx%d", planmap[0]->type(), planmap[1]->type(), planmap[2]->type(), topo[0]->nglob(0), topo[0]->nglob(1), topo[0]->nglob(2));
    hdf5_dump(topo[0], msg, green);
#endif

    //-------------------------------------------------------------------------
    /** - compute a symmetry and do the forward transform*/
    //-------------------------------------------------------------------------
    for (int ip = 0; ip < 3; ip++) {
        const int dimID = planmap[ip]->dimID();

        // go to the topology for the plan, if we are not already on it
        if (ip > 0) {
            _switchtopo_green[ip]->execute(green, FLUPS_FORWARD);
        }

        // execute the plan, if not already spectral
        if (!isSpectral[dimID]) {
            _plan_green[ip]->execute_plan(topo[ip], green);
        }

        if (_plan_green[ip]->isr2c_doneByFFT()) {
            topo[ip]->switch2complex();
        }
    }

    //-------------------------------------------------------------------------
    /** - scale the Green data using #_volfact */
    //-------------------------------------------------------------------------
    // - Explixitely destroying mode 0 ? no need to do that: we impose Green[0] is 0
    //   in full spectral.
    _scaleGreenFunction(topo[2], green, false);

<<<<<<< HEAD
    //-------------------------------------------------------------------------
    /** - Complete the Green function in 2dirunbounded regularized case: we rewrite on the whole domain
     *      except the plane where k=0 in the spectral direction, as this was correctly computed. */
    // No need to scale this as that part of the Green function has a volfact = 1
    if (GREEN_DIM == 3 && nbr_spectral == 1 && (_typeGreen==HEJ_2||_typeGreen==HEJ_4||_typeGreen==HEJ_6)) {
        int istart_cstm[3] = {0, 0, 0};  //global

        for (int ip = 0; ip < 3; ip++) {
            const int dimID = planmap[ip]->dimID();

            istart_cstm[ip]    = isSpectral[ip] ? 1 - planmap[ip]->shiftgreen() : 0;  //avoid rewriting on the part of Green already computed (if there is a shiftgreen, we already skipped that part in the switchTopo)
            kfact[dimID]       = planmap[ip]->kfact();
            koffset[dimID]    += planmap[ip]->shiftgreen();  //accounts for shifted modes which affect the value of k
        }
        cmpt_Green_3D_0dirunbounded_3dirspectral(topo[2], kfact, koffset, symstart, green, _typeGreen, epsilon, istart_cstm, NULL);
    }

    //-------------------------------------------------------------------------
    // This is what you would fo if you had to fill only the first plan:
    // {
    //     int iend_cstm[3] = {topo->nloc(0), topo->nloc(1), topo->nloc(2)}; //global
    //     for (int ip = 0; ip < 3; ip++) {
    //         const int dimID = planmap[ip]->dimID();
    //         iend_cstm[ip]      = isSpectral[ip] ? 1 - planmap[ip]->shiftgreen() : topo->nloc(ip);  //selecting only mode 0 = cte (in per and even-even)
    //         kfact[dimID]       = planmap[ip]->kfact();
    //         koffset[dimID]    += planmap[ip]->shiftgreen();  //accounts for shifted modes which affect the value of k
    //     }
    //     cmpt_Green_3D_0dirunbounded_3dirspectral(topo, kfact, koffset, symstart, green, _typeGreen, epsilon, NULL, iend_cstm);
    // }

#ifdef DUMP_H5    
=======
#ifdef DUMP_DBG
>>>>>>> cd3bdad3
    hdf5_dump(topo[2], "green_h", green);
#endif
    END_FUNC;
}

/**
 * @brief scales the Green's function given the #_volfact factor
 * 
 * @param topo the current topo
 * @param data the Green's function
 * @param killModeZero  specify if you want to kill what's in kx=ky=kz=0
 */
void Solver::_scaleGreenFunction(const Topology *topo, opt_double_ptr data, const bool killModeZero) {
    BEGIN_FUNC;
    // the symmetry is done along the fastest rotating index
    const int ax0 = topo->axis();
    const int ax1 = (ax0 + 1) % 3;
    const int ax2 = (ax0 + 2) % 3;

    const int    nf      = topo->nf();
    const int    nmem[3] = {topo->nmem(0), topo->nmem(1), topo->nmem(2)};
    const size_t onmax   = topo->nloc(ax1) * topo->nloc(ax2);
    const size_t inmax   = topo->nloc(ax0) * topo->nf();
    const double volfact = _volfact;

    FLUPS_CHECK(FLUPS_ISALIGNED(data) && (nmem[ax0] * topo->nf() * sizeof(double)) % FLUPS_ALIGNMENT == 0, "please use FLUPS_ALIGNMENT to align the memory", LOCATION);

    // do the loop
#pragma omp parallel for default(none) proc_bind(close) schedule(static) firstprivate(nf, onmax, inmax, nmem, data, volfact, ax0)
    for (int io = 0; io < onmax; io++) {
        opt_double_ptr dataloc = data + collapsedIndex(ax0, 0, io, nmem, nf);
        // set the alignment
        FLUPS_ASSUME_ALIGNED(dataloc, FLUPS_ALIGNMENT);
        for (size_t ii = 0; ii < inmax; ii++) {
            dataloc[ii] = dataloc[ii] * volfact;
        }
    }

    if (killModeZero) {
        int istart[3];

        topo->get_istart_glob(istart);
        if (istart[0] == 0 && istart[1] == 0 && istart[2] == 0) {
            for (int i0 = 0; i0 < topo->nf(); i0++) {
                data[i0] = 0.0;
            }
            FLUPS_INFO("Imposing Green's function mode 0 to be 0.");
        }
    }
    END_FUNC;
}

 /**
 * @brief Finalize the Green function, and make sure it is stored according to the same topo as transformed data in full spectral space.
 * This is done to have the correct shiftgreen for the last plan if required.
 * After this routine, we can delete the green topologies. All we need to know is that now Green is compatible with the last field topo.
 * 
 * @param topo_field the last topology used for data (in full spectral)
 * @param green pointer to green function
 * @param topo the last topology used for green (in full spectral)
 * @param plan the last plan of the Green's function
 */
void Solver::_finalizeGreenFunction(Topology *topo_field, double *green, const Topology *topo, FFTW_plan_dim *planmap[3]) {
    BEGIN_FUNC;
    //-------------------------------------------------------------------------
    /** - If needed, we create a new switchTopo from the current Green topo to the field one */

    //simulate that we have done the transforms
    if(planmap[0]->isr2c() || planmap[1]->isr2c() || planmap[2]->isr2c()){
        topo_field->switch2complex();
    }

    if (planmap[2]->ignoreMode()) {
        const int dimID = planmap[2]->dimID();
        // get the shift
        int fieldstart[3] = {0};
        fieldstart[dimID] = -planmap[2]->shiftgreen();
        // we do the link between topo of Green and the field topo
#if defined(COMM_NONBLOCK)
        SwitchTopo *switchtopo = new SwitchTopo_nb(topo, topo_field, fieldstart, NULL);
#else
        SwitchTopo *switchtopo = new SwitchTopo_a2a(topo, topo_field, fieldstart, NULL);
#endif

        // allocate the topology
        opt_double_ptr temp_send;
        opt_double_ptr temp_recv;
        _allocate_switchTopo(1, &switchtopo, &temp_send, &temp_recv);
        // execute the switchtopo
        switchtopo->execute(green, FLUPS_FORWARD);
        // dallocate everything
        _deallocate_switchTopo(&switchtopo,&temp_send,&temp_recv);
        delete(switchtopo);
    }
    else{
        FLUPS_CHECK(topo->nf() == topo_field->nf(), "Topo of Green has to be the same as Topo of field", LOCATION);
        FLUPS_CHECK(topo->nloc(0) == topo_field->nloc(0), "Topo of Green has to be the same as Topo of field", LOCATION);
        FLUPS_CHECK(topo->nloc(1) == topo_field->nloc(1), "Topo of Green has to be the same as Topo of field", LOCATION);
        FLUPS_CHECK(topo->nloc(2) == topo_field->nloc(2), "Topo of Green has to be the same as Topo of field", LOCATION);
        FLUPS_CHECK(topo->nglob(0) == topo_field->nglob(0), "Topo of Green has to be the same as Topo of field", LOCATION);
        FLUPS_CHECK(topo->nglob(1) == topo_field->nglob(1), "Topo of Green has to be the same as Topo of field", LOCATION);
        FLUPS_CHECK(topo->nglob(2) == topo_field->nglob(2), "Topo of Green has to be the same as Topo of field", LOCATION);
    }
    //coming back (only if the last plan was r2c. No need it if was c2c or r2r...)
    if(planmap[2]->isr2c()){
        topo_field->switch2real();
    }
    END_FUNC;
}

/**
 * @brief Solve the Poisson equation of the specified type.
 * 
 * The topology for field and rhs must be the same as that used at initilization of FLUPS.
 * 
 * @param field pointer to the solution 
 * @param rhs pointer to the field
 * @param type type of solver
 * 
 * -----------------------------------------------
 * We perform the following operations:
 */
void Solver::solve(double *field, double *rhs, const SolverType type) {
    BEGIN_FUNC;
    //-------------------------------------------------------------------------
    /** - sanity checks */
    //-------------------------------------------------------------------------
    FLUPS_CHECK(field != NULL, "field is NULL", LOCATION);
    FLUPS_CHECK(rhs != NULL, "rhs is NULL", LOCATION);

    opt_double_ptr       mydata  = _data;
    // const opt_double_ptr myrhs   = rhs;

    if (_prof != NULL) _prof->start("solve");

    //-------------------------------------------------------------------------
    /** - clean the data memory */
    //-------------------------------------------------------------------------
    std::memset(mydata, 0, sizeof(double) * get_allocSize());

    //-------------------------------------------------------------------------
    /** - copy the rhs in the correct order */
    //-------------------------------------------------------------------------
    FLUPS_CHECK(_topo_phys->nf() == 1, "The RHS topology cannot be complex", LOCATION);

    do_copy(_topo_phys, rhs, FLUPS_FORWARD);

#ifdef DUMP_DBG
    hdf5_dump(_topo_phys, "rhs", mydata);
#endif
    //-------------------------------------------------------------------------
    /** - go to Fourier */
    //-------------------------------------------------------------------------
    do_FFT(mydata, FLUPS_FORWARD);

#ifdef DUMP_DBG
    hdf5_dump(_topo_hat[2], "rhs_h", mydata);
#endif
    //-------------------------------------------------------------------------
    /** - Perform the magic */
    //-------------------------------------------------------------------------
    do_mult(mydata, type);

    if (_prof != NULL) _prof->stop("domagic");
<<<<<<< HEAD
#ifdef DUMP_H5
=======
#ifdef DUMP_DBG
>>>>>>> cd3bdad3
    // io if needed
    hdf5_dump(_topo_hat[2], "sol_h", mydata);
#endif
    //-------------------------------------------------------------------------
    /** - go back to reals */
    //-------------------------------------------------------------------------
    do_FFT(mydata, FLUPS_BACKWARD);

    //-------------------------------------------------------------------------
    /** - copy the solution in the field */
    //-------------------------------------------------------------------------
    do_copy(_topo_phys, field, FLUPS_BACKWARD);

<<<<<<< HEAD
#ifdef DUMP_H5
=======
#ifdef DUMP_DBG
>>>>>>> cd3bdad3
    // io if needed
    hdf5_dump(_topo_phys, "sol", myfield);
#endif
    // stop the whole timer
    if (_prof != NULL) _prof->stop("solve");
    END_FUNC;
}

/**
 * @brief copy from data to the object owned data or from the object owned data to data
 * 
 * @param topo 
 * @param data 
 * @param sign 
 */
void Solver::do_copy(const Topology *topo, double *data, const int sign ){
    BEGIN_FUNC;
    FLUPS_CHECK(data != NULL, "data is NULL", LOCATION);

    double* owndata = _data; 
    double* argdata = data;  

    if (_prof != NULL) {
        _prof->start("copy");
    }

    {
        const int    ax0     = topo->axis();
        const int    ax1     = (ax0 + 1) % 3;
        const int    ax2     = (ax0 + 2) % 3;
        const int    nmem[3] = {topo->nmem(0), topo->nmem(1), topo->nmem(2)};
        const size_t onmax   = topo->nloc(ax1) * topo->nloc(ax2);
        const size_t inmax   = topo->nloc(ax0);

        // if the data is aligned and the FRI is a multiple of the alignment we can go for a full aligned loop
        if (FLUPS_ISALIGNED(argdata) && (nmem[ax0] * topo->nf() * sizeof(double)) % FLUPS_ALIGNMENT == 0) {
            // do the loop
            if (sign == FLUPS_FORWARD) {
                //Copying from arg to own
#pragma omp parallel for default(none) proc_bind(close) schedule(static) firstprivate(onmax, inmax, owndata, argdata, nmem, ax0)
                for (int io = 0; io < onmax; io++) {
                    opt_double_ptr argloc = argdata + collapsedIndex(ax0, 0, io, nmem, 1);
                    opt_double_ptr ownloc = owndata + collapsedIndex(ax0, 0, io, nmem, 1);
                    // set the alignment
                    FLUPS_ASSUME_ALIGNED(argloc, FLUPS_ALIGNMENT);
                    FLUPS_ASSUME_ALIGNED(ownloc, FLUPS_ALIGNMENT);
                    for (size_t ii = 0; ii < inmax; ii++) {
                        ownloc[ii] = argloc[ii];
                    }
                }
            } else {  //FLUPS_BACKWARD
                //Copying from own to arg
#pragma omp parallel for default(none) proc_bind(close) schedule(static) firstprivate(onmax, inmax, owndata, argdata, nmem, ax0)
                for (int io = 0; io < onmax; io++) {
                    opt_double_ptr argloc = argdata + collapsedIndex(ax0, 0, io, nmem, 1);
                    opt_double_ptr ownloc = owndata + collapsedIndex(ax0, 0, io, nmem, 1);
                    // set the alignment
                    FLUPS_ASSUME_ALIGNED(argloc, FLUPS_ALIGNMENT);
                    FLUPS_ASSUME_ALIGNED(ownloc, FLUPS_ALIGNMENT);
                    for (size_t ii = 0; ii < inmax; ii++) {
                        argloc[ii] = ownloc[ii];
                    }
                }
            }
        } else {
            // do the loop
            FLUPS_WARNING("loop uses unaligned access: alignment(&data[0]) = %d, alignment(data[i]) = %d. Please align your topology using FLUPS_ALIGNEMENT!!", FLUPS_CMPT_ALIGNMENT(argdata), (nmem[ax0] * topo->nf() * sizeof(double)) % FLUPS_ALIGNMENT, LOCATION);
            if (sign == FLUPS_FORWARD) {
                //Copying from arg to own
#pragma omp parallel for default(none) proc_bind(close) schedule(static) firstprivate(onmax, inmax, owndata, argdata, nmem, ax0)
                for (int io = 0; io < onmax; io++) {
                    double *__restrict argloc = argdata + collapsedIndex(ax0, 0, io, nmem, 1);
                    opt_double_ptr ownloc     = owndata + collapsedIndex(ax0, 0, io, nmem, 1);
                    FLUPS_ASSUME_ALIGNED(ownloc, FLUPS_ALIGNMENT);
                    for (size_t ii = 0; ii < inmax; ii++) {
                        ownloc[ii] = argloc[ii];
                    }
                }
            } else {  //FLUPS_BACKWARD
                //Copying from own to arg
#pragma omp parallel for default(none) proc_bind(close) schedule(static) firstprivate(onmax, inmax, owndata, argdata, nmem, ax0)
                for (int io = 0; io < onmax; io++) {
                    double *__restrict argloc = argdata + collapsedIndex(ax0, 0, io, nmem, 1);
                    opt_double_ptr ownloc     = owndata + collapsedIndex(ax0, 0, io, nmem, 1);
                    FLUPS_ASSUME_ALIGNED(ownloc, FLUPS_ALIGNMENT);
                    for (size_t ii = 0; ii < inmax; ii++) {
                        argloc[ii] = ownloc[ii];
                    }
                }
            }
        }
    }
    if (_prof != NULL) {
        _prof->stop("copy");
    }
    END_FUNC;
}

/**
 * @brief do the forward or backward fft on data (in place)
 * 
 * The topo assumed for data is the same as that used at FLUPS init.
 * 
 * @param data pointer to data
 * @param sign FLUPS_FORWARD or FLUPS_BACKWARD
 */
void Solver::do_FFT(double *data, const int sign){
    BEGIN_FUNC;
    FLUPS_CHECK(data != NULL, "data is NULL", LOCATION);
    
    opt_double_ptr  mydata  = data;

    if (sign == FLUPS_FORWARD) {
        for (int ip = 0; ip < 3; ip++) {
            // go to the correct topo
            _switchtopo[ip]->execute(mydata, FLUPS_FORWARD);
            // run the FFT
            if (_prof != NULL) _prof->start("fftw");
            _plan_forward[ip]->execute_plan(_topo_hat[ip], mydata);
            if (_prof != NULL) _prof->stop("fftw");
            // get if we are now complex
            if (_plan_forward[ip]->isr2c()) {
                _topo_hat[ip]->switch2complex();
            }
        }
    } else {  //FLUPS_BACKWARD
        for (int ip = 2; ip >= 0; ip--) {
            if (_prof != NULL) _prof->start("fftw");
            _plan_backward[ip]->execute_plan(_topo_hat[ip], mydata);
            if (_prof != NULL) _prof->stop("fftw");
            // get if we are now complex
            if (_plan_forward[ip]->isr2c()) {
                _topo_hat[ip]->switch2real();
            }
            _switchtopo[ip]->execute(mydata, FLUPS_BACKWARD);
        }
    }
    END_FUNC;
}

/**
 * @brief actually do the convolution, i.e. multiply data by the Green's function (and optionially take the grad or the curl)
 * 
 * 
 * @param data 
 * @param type 
 */
void Solver::do_mult(double *data, const SolverType type){
    BEGIN_FUNC;
    FLUPS_CHECK(data != NULL, "data is NULL", LOCATION);
    
    if (_prof != NULL) _prof->start("domagic");
    if (type == SRHS) {
        if (!_topo_hat[2]->isComplex()) {
            //-> there is only the case of 3dirSYM in which we could stay real for the whole process
            if (_nbr_imult == 0)
                dothemagic_rhs_real(data);
            else
                FLUPS_CHECK(false, "the number of imult = %d is not supported", _nbr_imult, LOCATION);
        } else {
            if (_nbr_imult == 0)
                dothemagic_rhs_complex_nmult0(data);
            // else if(_nbr_imult == 1) dothemagic_rhs_complex_nmult1(data);
            // else if(_nbr_imult == 2) dothemagic_rhs_complex_nmult2(data);
            // else if(_nbr_imult == 3) dothemagic_rhs_complex_nmult3(data);
            else
                FLUPS_CHECK(false, "the number of imult = %d is not supported", _nbr_imult, LOCATION);
        }
    } else {
        FLUPS_CHECK(false, "type of solver %d not implemented", type, LOCATION);

        // - Obtain what's needed to compute k 
        double kfact[3];    // multiply the index by this factor to obtain the wave number (1/2/3 corresponds to x/y/z )
        double koffset[3];  // add this to the index to obtain the wave number (1/2/3 corresponds to x/y/z )

        for (int ip = 0; ip < 3; ip++) {
            const int dimID = _plan_forward[ip]->dimID();
            kfact[dimID]    = _plan_forward[ip]->kfact();
            koffset[dimID]  = _plan_forward[ip]->koffset() + _plan_forward[ip]->shiftgreen();
        }
        // todo: if topo is not complex, need to handle the fact that we will multiply by i*

        //dothemagic...
    }
    END_FUNC;
}


/**
 * @brief perform the convolution for real to real cases
 * 
 */
void Solver::dothemagic_rhs_real(double *data) {
    BEGIN_FUNC;
    FLUPS_CHECK(_topo_hat[2]->nf() == 1, "The topo_hat[2] has to be real", LOCATION);

    // get the axis
    const int ax0 = _topo_hat[2]->axis();
    const int ax1 = (ax0 + 1) % 3;
    const int ax2 = (ax0 + 2) % 3;
    // get the factors
    const double         normfact = _normfact;
    opt_double_ptr       mydata   = data;
    const opt_double_ptr mygreen  = _green;
    FLUPS_ASSUME_ALIGNED(mydata,FLUPS_ALIGNMENT);
    FLUPS_ASSUME_ALIGNED(mygreen,FLUPS_ALIGNMENT);
    {
        const size_t onmax   = _topo_hat[2]->nloc(ax1) * _topo_hat[2]->nloc(ax2);
        const size_t inmax   = _topo_hat[2]->nloc(ax0);
        const int    nmem[3] = {_topo_hat[2]->nmem(0), _topo_hat[2]->nmem(1), _topo_hat[2]->nmem(2)};

        FLUPS_CHECK(FLUPS_ISALIGNED(mygreen) && (nmem[ax0] * _topo_hat[2]->nf() * sizeof(double)) % FLUPS_ALIGNMENT == 0, "please use FLUPS_ALIGNMENT to align the memory", LOCATION);
        FLUPS_CHECK(FLUPS_ISALIGNED(mydata) && (nmem[ax0] * _topo_hat[2]->nf() * sizeof(double)) % FLUPS_ALIGNMENT == 0, "please use FLUPS_ALIGNMENT to align the memory", LOCATION);

        // do the loop
#pragma omp parallel for default(none) proc_bind(close) schedule(static) firstprivate(onmax, inmax, nmem, mydata, mygreen, normfact, ax0)
        for (int io = 0; io < onmax; io++) {
            opt_double_ptr greenloc = mygreen + collapsedIndex(ax0, 0, io, nmem, 1);
            opt_double_ptr dataloc  = mydata + collapsedIndex(ax0, 0, io, nmem, 1);
            FLUPS_ASSUME_ALIGNED(dataloc,FLUPS_ALIGNMENT);
            FLUPS_ASSUME_ALIGNED(greenloc,FLUPS_ALIGNMENT);
            for (size_t ii = 0; ii < inmax; ii++) {
                dataloc[ii] *= normfact * greenloc[ii];
            }
        }
    }
    END_FUNC;
}

/**
 * @brief Do the convolution between complex data and complex Green's function in spectral space
 * 
 */
void Solver::dothemagic_rhs_complex_nmult0(double *data) {
    BEGIN_FUNC;
    FLUPS_CHECK(_topo_hat[2]->nf() == 2, "The topo_hat[2] (field) has to be complex", LOCATION);
    // get the axis
    const int ax0 = _topo_hat[2]->axis();
    const int ax1 = (ax0 + 1) % 3;
    const int ax2 = (ax0 + 2) % 3;
    // get the factors
    const double         normfact = _normfact;
    opt_double_ptr       mydata   = data;
    const opt_double_ptr mygreen  = _green;
    FLUPS_ASSUME_ALIGNED(mydata,FLUPS_ALIGNMENT);
    FLUPS_ASSUME_ALIGNED(mygreen,FLUPS_ALIGNMENT);
    {
        const size_t onmax   = _topo_hat[2]->nloc(ax1) * _topo_hat[2]->nloc(ax2);
        const size_t inmax   = _topo_hat[2]->nloc(ax0);
        const int    nmem[3] = {_topo_hat[2]->nmem(0), _topo_hat[2]->nmem(1), _topo_hat[2]->nmem(2)};

        FLUPS_CHECK(FLUPS_ISALIGNED(mygreen) && (nmem[ax0] * _topo_hat[2]->nf() * sizeof(double)) % FLUPS_ALIGNMENT == 0, "please use FLUPS_ALIGNMENT to align the memory", LOCATION);
        FLUPS_CHECK(FLUPS_ISALIGNED(mydata) && (nmem[ax0] * _topo_hat[2]->nf() * sizeof(double)) % FLUPS_ALIGNMENT == 0, "please use FLUPS_ALIGNMENT to align the memory", LOCATION);

        // do the loop
#pragma omp parallel for default(none) proc_bind(close) schedule(static) firstprivate(onmax, inmax, nmem, mydata, mygreen, normfact, ax0)
        for (int io = 0; io < onmax; io++) {
            opt_double_ptr greenloc = mygreen + collapsedIndex(ax0, 0, io, nmem, 2);
            opt_double_ptr dataloc  = mydata + collapsedIndex(ax0, 0, io, nmem, 2);
            FLUPS_ASSUME_ALIGNED(dataloc,FLUPS_ALIGNMENT);
            FLUPS_ASSUME_ALIGNED(greenloc,FLUPS_ALIGNMENT);
            for (size_t ii = 0; ii < inmax; ii++) {
                const double a = dataloc[ii * 2 + 0];
                const double b = dataloc[ii * 2 + 1];
                const double c = greenloc[ii * 2 + 0];
                const double d = greenloc[ii * 2 + 1];
                // update the values
                dataloc[ii * 2 + 0] = normfact * (a * c - b * d);
                dataloc[ii * 2 + 1] = normfact * (a * d + b * c);
            }
        }
    }
    END_FUNC;
}
/**
 * @brief Do the convolution between complex data and complex Green's function and multiply by (-i)
 * 
 */
void Solver::dothemagic_rhs_complex_nmult1(double *data) {
    BEGIN_FUNC;
    FLUPS_CHECK(false, "not implemented yet", LOCATION);
    END_FUNC;
}

/**
 * @brief Do the convolution between complex data and complex Green's function and multiply by (-1)
 * 
 */
void Solver::dothemagic_rhs_complex_nmult2(double *data) {
    BEGIN_FUNC;
    FLUPS_CHECK(false, "not implemented yet", LOCATION);
    END_FUNC;
}

/**
 * @brief Do the convolution between complex data and complex Green's function and multiply by (i)
 * 
 */
void Solver::dothemagic_rhs_complex_nmult3(double *data) {
    BEGIN_FUNC;
    FLUPS_CHECK(false, "not implemented yet", LOCATION);
    END_FUNC;
}<|MERGE_RESOLUTION|>--- conflicted
+++ resolved
@@ -521,11 +521,7 @@
     // @Todo: check that _plan_forward exists before doing _plan_green !
 
     int comm_size;
-<<<<<<< HEAD
-    MPI_Comm_size(_topo_phys->get_comm(), &comm_size);
-=======
     MPI_Comm_size(topo->get_comm(), &comm_size);
->>>>>>> cd3bdad3
 
     //-------------------------------------------------------------------------
     /** - Store the current topology */
@@ -895,11 +891,7 @@
     }
 
     // dump the green func
-<<<<<<< HEAD
-#ifdef DUMP_H5
-=======
 #ifdef DUMP_DBG
->>>>>>> cd3bdad3
     char msg[512];
     sprintf(msg, "green_%d%d%d_%dx%dx%d", planmap[0]->type(), planmap[1]->type(), planmap[2]->type(), topo[0]->nglob(0), topo[0]->nglob(1), topo[0]->nglob(2));
     hdf5_dump(topo[0], msg, green);
@@ -933,7 +925,6 @@
     //   in full spectral.
     _scaleGreenFunction(topo[2], green, false);
 
-<<<<<<< HEAD
     //-------------------------------------------------------------------------
     /** - Complete the Green function in 2dirunbounded regularized case: we rewrite on the whole domain
      *      except the plane where k=0 in the spectral direction, as this was correctly computed. */
@@ -964,10 +955,7 @@
     //     cmpt_Green_3D_0dirunbounded_3dirspectral(topo, kfact, koffset, symstart, green, _typeGreen, epsilon, NULL, iend_cstm);
     // }
 
-#ifdef DUMP_H5    
-=======
 #ifdef DUMP_DBG
->>>>>>> cd3bdad3
     hdf5_dump(topo[2], "green_h", green);
 #endif
     END_FUNC;
@@ -1132,11 +1120,8 @@
     do_mult(mydata, type);
 
     if (_prof != NULL) _prof->stop("domagic");
-<<<<<<< HEAD
-#ifdef DUMP_H5
-=======
+
 #ifdef DUMP_DBG
->>>>>>> cd3bdad3
     // io if needed
     hdf5_dump(_topo_hat[2], "sol_h", mydata);
 #endif
@@ -1150,11 +1135,7 @@
     //-------------------------------------------------------------------------
     do_copy(_topo_phys, field, FLUPS_BACKWARD);
 
-<<<<<<< HEAD
-#ifdef DUMP_H5
-=======
 #ifdef DUMP_DBG
->>>>>>> cd3bdad3
     // io if needed
     hdf5_dump(_topo_phys, "sol", myfield);
 #endif
