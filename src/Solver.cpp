/**
 * @file Solver.cpp
 * @author Thomas Gillis and Denis-Gabriel Caprace
 * @copyright Copyright © UCLouvain 2019
 * 
 * FLUPS is a Fourier-based Library of Unbounded Poisson Solvers.
 * 
 * Copyright (C) <2019> <Universite catholique de Louvain (UCLouvain), Belgique>
 * 
 * List of the contributors to the development of FLUPS, Description and complete License: see LICENSE file.
 * 
 * This program (FLUPS) is free software: 
 * you can redistribute it and/or modify it under the terms of the GNU General Public License as published by the Free Software Foundation, either version 3 of the License, or (at your option) any later version.
 * 
 * This program is distributed in the hope that it will be useful,
 * but WITHOUT ANY WARRANTY; without even the implied warranty of
 * MERCHANTABILITY or FITNESS FOR A PARTICULAR PURPOSE.  See the
 * GNU General Public License for more details.
 * 
 * You should have received a copy of the GNU General Public License
 * along with this program (see COPYING file).  If not, 
 * see <http://www.gnu.org/licenses/>.
 * 
 */

#include "Solver.hpp"

/**
 * @brief Constructs a fftw Poisson solver, initilizes the plans and determines their order of execution
 * 
 * @param topo the input topology of the data (in physical space)
 * @param mybc the boundary conditions of the computational domain, the first index corresponds to the dimension, the second is left (0) or right (1) side
 * @param h the grid spacing
 * @param L the domain size
 */
Solver::Solver(Topology *topo, const BoundaryType mybc[3][2], const double h[3], const double L[3], Profiler *prof) {
    BEGIN_FUNC;

    // //-------------------------------------------------------------------------
    // /** - Initialize the OpenMP threads for FFTW */
    // //-------------------------------------------------------------------------
    fftw_init_threads();

    //-------------------------------------------------------------------------
    /** - Check the alignement in memory between FFTW and the one defines in @ref flups.h */
    //-------------------------------------------------------------------------
    // align a random array
    int     alignSize = FLUPS_ALIGNMENT / sizeof(double);
    double *data      = (double *)flups_malloc(10 * alignSize * sizeof(double));
    // initialize the fftw alignement
    _fftwalignment = (fftw_alignment_of(&(data[0])) == 0) ? sizeof(double) : 0;
    // get the fftw alignement and stop if it is lower than the one we assumed
    for (int i = 1; i < 10 * alignSize; i++) {
        if (fftw_alignment_of(&(data[i])) == 0) {
            // if we are above the minimum requirement, generate an error
            if (i > alignSize) {
                FLUPS_ERROR("The FFTW alignement has to be bigger or = to FLUPS, please change accordingly: FFTW=%d vs FLUPS=%d", _fftwalignment, FLUPS_ALIGNMENT, LOCATION);
            }
            // else, just stop and advise the user to change
            break;
        }
        _fftwalignment += sizeof(double);
    }
    if (_fftwalignment != FLUPS_ALIGNMENT) {
        FLUPS_WARNING("FFTW alignement is OK, yet not optimal: FFTW = %d vs FLUPS = %d", _fftwalignment, FLUPS_ALIGNMENT, LOCATION);
        FLUPS_WARNING("Consider using an alignment of 32 for the AVX (128bit registers) and 64 for the AVX2 (256bit registers)", LOCATION);
    } else {
        FLUPS_INFO("FFTW alignement is OK: FFTW = %d vs FLUPS = %d", _fftwalignment, FLUPS_ALIGNMENT);
        FLUPS_INFO("Consider using an alignment of 32 for the AVX (128bit registers) and 64 for the AVX2 (256bit registers)");
    }

    flups_free(data);

    //-------------------------------------------------------------------------
    /** - Create the timer */
    //-------------------------------------------------------------------------
    if (prof != NULL) {
        _prof = prof;
    } else {
        _prof = NULL;
    }
    if (_prof != NULL) _prof->create("init", "root");
    if (_prof != NULL) _prof->create("setup", "root");
    if (_prof != NULL) _prof->create("alloc_data", "setup");
    if (_prof != NULL) _prof->create("alloc_plans", "setup");
    if (_prof != NULL) _prof->create("green", "setup");
    if (_prof != NULL) _prof->create("green_plan", "green");
    if (_prof != NULL) _prof->create("green_func", "green");
    if (_prof != NULL) _prof->create("green_final", "green");
    if (_prof != NULL) _prof->create("solve", "root");
    if (_prof != NULL) _prof->create("copy", "solve");
    if (_prof != NULL) _prof->create("fftw", "solve");
    if (_prof != NULL) _prof->create("domagic", "solve");
    if (_prof != NULL) _prof->start("init");


    //-------------------------------------------------------------------------
    /** - For each dim, create the plans given the BC and sort them by type */
    //-------------------------------------------------------------------------
    for (int id = 0; id < 3; id++)
        _hgrid[id] = h[id];

    for (int id = 0; id < 3; id++) {
        _plan_forward[id]  = new FFTW_plan_dim(id, h, L, mybc[id], FLUPS_FORWARD, false);
        _plan_backward[id] = new FFTW_plan_dim(id, h, L, mybc[id], FLUPS_BACKWARD, false);
        _plan_green[id]    = new FFTW_plan_dim(id, h, L, mybc[id], FLUPS_FORWARD, true);
    }

    _sort_plans(_plan_forward);
    _sort_plans(_plan_backward);
    _sort_plans(_plan_green);
    FLUPS_INFO("I will proceed with forward transforms in the following direction order: %d, %d, %d", _plan_forward[0]->dimID(), _plan_forward[1]->dimID(), _plan_forward[2]->dimID());

    //-------------------------------------------------------------------------
    /** - Initialise the topos, the plans and the SwitchTopos */
    //-------------------------------------------------------------------------
    _topo_phys = topo; //store pointer to the topo of the user
    _init_plansAndTopos(topo, _topo_hat, _switchtopo, _plan_forward, false);
    _init_plansAndTopos(topo, NULL, NULL, _plan_backward, false);
    _init_plansAndTopos(topo, _topo_green, _switchtopo_green, _plan_green, true);

    //-------------------------------------------------------------------------
    /** - Get the factors #_normfact, #_volfact, #_shiftgreen and #_nbr_imult */
    //-------------------------------------------------------------------------
    _normfact  = 1.0;
    _volfact   = 1.0;
    _nbr_imult = 0;
    for (int ip = 0; ip < 3; ip++) {
        _normfact *= _plan_forward[ip]->normfact();
        _volfact *= _plan_forward[ip]->volfact();

        // _shiftgreen[_plan_forward[ip]->dimID()] = _plan_forward[ip]->shiftgreen();

        if (_plan_forward[ip]->imult())
            _nbr_imult++;  //we multiply by i
        if (_plan_backward[ip]->imult())
            _nbr_imult--;  //we devide by i
        if (_plan_green[ip]->imult())
            _nbr_imult++;
    }
    if (_prof != NULL) _prof->stop("init");
    END_FUNC;
}

/**
 * @brief Sets up the Solver
 * 
 * @param changeTopoComm determine if the user allows the solver to rewrite the communicator associated with the provided topo at the init
 * 
 * @warning
 * To be able to change the communicator, the user MUST ensure that NOTHING has been done with the topology yet, except creating it.
 * Otherwise he will get unpredictable datas
 * 
 * @warning
 * After this function the parameter of the solver (size etc) cannot be changed anymore
 * 
 * -------------------------------------------
 * We do the following operations
 */
double* Solver::setup(const bool changeTopoComm) {
    BEGIN_FUNC;
    if (_prof != NULL) _prof->start("setup");

    //-------------------------------------------------------------------------
    /** [IF REORDER_RANKS IS DEFINED] */
    //-------------------------------------------------------------------------
    
#ifdef REORDER_RANKS
    //-------------------------------------------------------------------------
    /** - Precompute the communication graph */
    //-------------------------------------------------------------------------
    // get the communication size
    int worldsize;
    MPI_Comm_size(_topo_phys->get_comm(), &worldsize);
    
    // initialize the sources, sources weights, destination and destination weights
    int* sources  = (int*)flups_malloc(worldsize * sizeof(int));
    int* sourcesW = (int*)flups_malloc(worldsize * sizeof(int));
    int* dests    = (int*)flups_malloc(worldsize * sizeof(int));
    int* destsW   = (int*)flups_malloc(worldsize * sizeof(int));

    //Preparing the graph:
    // we setup the thing as if every node was to communicate with every other node
    // the default communication weight is null
    memset(sourcesW,0,sizeof(int)*worldsize);
    memset(destsW,0,sizeof(int)*worldsize);
    for(int i =0;i<worldsize;i++){
        sources[i] = i;
        dests[i] = i;
    }

    //Count the total number of edges for the switchtopos
    // if we are not allowed to change the physical topology,
    // do it only for the 2nd and 3rd switchtopo.
    // These are the switches that we hope to optimize with the rank
    // reordering. We do not account the 1st switchtopo because that
    // one will be used to reach the optimized layout associated with
    // the graph_comm, and it is thus very likely that the communication
    // involved in the first switchtopo is a real all 2 all (with some
    // ranks not having a self block) !
    // if we can change the topology, do it for every swithTopo
    if (changeTopoComm) {
        for (int i = 0; i < 3; i++) {
            _switchtopo[i]->add_toGraph(sourcesW, destsW);
        }
    } else {
        for (int i = 1; i < 3; i++) {
            _switchtopo[i]->add_toGraph(sourcesW, destsW);
        }
    }

    //-------------------------------------------------------------------------
    /** - Build the new comm based on that graph using metis if available, graph_topo if not */
    //-------------------------------------------------------------------------
    MPI_Comm graph_comm;
<<<<<<< HEAD
#ifndef HAVE_METIS
    MPI_Dist_graph_create_adjacent(MPI_COMM_WORLD, worldsize, sources, sourcesW,
                                   worldsize, dests, destsW,
                                   MPI_INFO_NULL, 1, &graph_comm);
    #ifdef VERBOSE
=======
    MPI_Dist_graph_create_adjacent(_topo_phys->get_comm(), worldsize, sources, sourcesW, \
                                                    worldsize, dests, destsW, \
                                                    MPI_INFO_NULL, 1, &graph_comm);
    
    flups_free(sources);
    flups_free(sourcesW);
    flups_free(dests);
    flups_free(destsW);

#if defined(VERBOSE) && VERBOSE==2
>>>>>>> d7d01ff7
    int inD, outD, wei;
    MPI_Dist_graph_neighbors_count(graph_comm, &inD, &outD, &wei);
    printf("[FGRAPH] inD:%d outD:%d wei:%d\n",inD,outD,wei);

    int* Sour = (int*) malloc(sizeof(int)*inD);
    int* SourW = (int*) malloc(sizeof(int)*inD);
    int* Dest = (int*) malloc(sizeof(int)*outD);
    int* DestW = (int*) malloc(sizeof(int)*outD);

    MPI_Dist_graph_neighbors(graph_comm, inD,  Sour,      SourW,
                                        outD, Dest,      DestW);

    printf("[FGRAPH] INedges: ");
    for (int i=0; i<inD; i++)
    {
        printf("%d (%d), ",Sour[i],SourW[i]);
    }
    printf("\n[FGRAPH] OUTedges: ");
    for (int i=0; i<outD; i++)
    {
        printf("%d (%d), ",Dest[i],DestW[i]);
    }
    printf("\n");

    free(Sour);
    free(SourW);
    free(Dest);
    free(DestW);
    #endif

    //-------------------------------------------------------------------------
    /** - if asked by the user, we overwrite the graph comm by a forced version (for test purpose) */
    //-------------------------------------------------------------------------
#ifdef DEV_SIMULATE_GRAPHCOMM
    int rank;
    MPI_Comm_rank(_topo_phys->get_comm(), &rank);

    //switch indices by a random number:
#ifdef DEV_REORDER_SHIFT
    int shift = DEV_REORDER_SHIFT;
#else
    int shift = worldsize/2;
#endif

    int* outRanks = (int*) flups_malloc(sizeof(int)*worldsize);
    if(rank == 0){
        FLUPS_INFO("SIMULATED GRAPH_COMM with shift = %d : REORDERING RANKS AS FOLLOWS",shift);
    }
    for (int i=0;i<worldsize;i++){
        outRanks[i] = (i + shift)%worldsize;
        if(rank == 0){
            FLUPS_INFO("old rank: %d \t new rank: %d",i,outRanks[i]);
        }
    }
    
    MPI_Group group_in, group_out;
    MPI_Comm_group(_topo_phys->get_comm(), &group_in);                //get the group of the current comm
    MPI_Group_incl(group_in, worldsize, outRanks, &group_out);        //manually reorder the ranks
    MPI_Comm_create(_topo_phys->get_comm(), group_out, &graph_comm);  // create the new comm

    flups_free(outRanks);
#endif

#else
    //Use METIS to find a smart partition of the graph
    int *order = (int *)flups_malloc(sizeof(int) * worldsize);
    reorder_metis(_topo_phys->get_comm(), sources, sourcesW, dests, destsW, order);
    // create a new comm based on the order given by metis
    MPI_Group group_in, group_out;
    MPI_Comm_group(_topo_phys->get_comm(), &group_in);                //get the group of the current comm
    MPI_Group_incl(group_in, worldsize, order, &group_out);           //manually reorder the ranks
    MPI_Comm_create(_topo_phys->get_comm(), group_out, &graph_comm);  // create the new comm
    flups_free(order);
#endif

    flups_free(sources);
    flups_free(sourcesW);
    flups_free(dests);
    flups_free(destsW);

    std::string commname = "graph_comm";
    MPI_Comm_set_name(graph_comm, commname.c_str());

    // Advise the topologies that they will be associated with an other comm
    // if we cannot change topo phys, the _topo_phys remains without graph_comm.
    // The first switch topo will serve to redistribute
    // data following the optimized topology on the cluster, with reordered 
    // ranks
    for(int i=0;i<3;i++){
        _topo_hat[i]->change_comm(graph_comm);
        _topo_green[i]->change_comm(graph_comm);
    }
    if(changeTopoComm){
        _topo_phys->change_comm(graph_comm);
    }

#ifdef PERF_VERBOSE
    _topo_hat[0]->disp_rank();
#endif

#endif //REORDER_RANKS

    //-------------------------------------------------------------------------
    /** In every cases, we do */
    //-------------------------------------------------------------------------

    //-------------------------------------------------------------------------
    /** - allocate the data for the Green's function */
    //-------------------------------------------------------------------------
    if (_prof != NULL) _prof->start("alloc_data");
    _allocate_data(_topo_green, NULL, &_green);
    if (_prof != NULL) _prof->stop("alloc_data");

    //-------------------------------------------------------------------------
    /** - allocate the plan and comnpute the Green's function */
    //-------------------------------------------------------------------------
    if (_prof != NULL) _prof->start("green");
    if (_prof != NULL) _prof->start("green_plan");
    _allocate_plans(_topo_green, _plan_green, _green);
    if (_prof != NULL) _prof->stop("green_plan");
    // setup the buffers for Green
    _allocate_switchTopo(3, _switchtopo_green, &_sendBuf, &_recvBuf);
    if (_prof != NULL) _prof->start("green_func");
    _cmptGreenFunction(_topo_green, _green, _plan_green);
    if (_prof != NULL) _prof->stop("green_func");
    // finalize green by replacing some data in full spectral if needed by the kernel,
    // and by doing a last switch to the field topo
    if (_prof != NULL) _prof->start("green_final");
    _finalizeGreenFunction(_topo_hat[2], _green, _topo_green[2], _plan_green);
    if (_prof != NULL) _prof->stop("green_final");

    //-------------------------------------------------------------------------
    /** - Clean the Green's function accessories (allocated topo and plans) */
    //-------------------------------------------------------------------------
    // delete the switchTopos
    _deallocate_switchTopo(_switchtopo_green, &_sendBuf, &_recvBuf);
    _delete_switchtopos(_switchtopo_green);
    // delete the topologies and plans not needed anymore
    _delete_topologies(_topo_green);
    _delete_plans(_plan_green);
    if (_prof != NULL) _prof->stop("green");

    //-------------------------------------------------------------------------
    /** - allocate the data for the field */
    //-------------------------------------------------------------------------
    if (_prof != NULL) _prof->start("alloc_data");
    _allocate_data(_topo_hat, _topo_phys, &_data);
    if (_prof != NULL) _prof->stop("alloc_data");

    //-------------------------------------------------------------------------
    /** - allocate the plans forward and backward for the field */
    //-------------------------------------------------------------------------
    if (_prof != NULL) _prof->start("alloc_plans");
    _allocate_plans(_topo_hat, _plan_forward, _data);
    _allocate_plans(_topo_hat, _plan_backward, _data);
    if (_prof != NULL) _prof->stop("alloc_plans");

    //-------------------------------------------------------------------------
    /** - Setup the SwitchTopo, this will take the latest comm into account */
    //-------------------------------------------------------------------------
    _allocate_switchTopo(3, _switchtopo, &_sendBuf, &_recvBuf);

    if (_prof != NULL) _prof->stop("setup");

    FLUPS_INFO(">>>>>>>>>> DONE WITH SOLVER INITIALIZATION <<<<<<<<<<");

    END_FUNC;
    return _data;
}

/**
 * @brief Destroy the fftw solver
 * 
 */
Solver::~Solver() {
    BEGIN_FUNC;
    // for Green
    if (_green != NULL) flups_free(_green);
    // delete the plans
    _delete_plans(_plan_forward);
    _delete_plans(_plan_backward);
    
    // free the sendBuf,recvBuf
    _deallocate_switchTopo(_switchtopo, &_sendBuf, &_recvBuf);
    // deallocate the swithTopo
    _delete_switchtopos(_switchtopo);

    // cleanup the communicator if any
#ifdef REORDER_RANKS
    MPI_Comm mycomm = _topo_hat[2]->get_comm();
    MPI_Comm_free(&mycomm);
#endif
    _delete_topologies(_topo_hat);
    
    if (_data != NULL) flups_free(_data);

    //cleanup
    fftw_cleanup_threads();
    fftw_cleanup();

    END_FUNC;
}

/**
 * @brief returns a copy of the topology corresponding to the physical space
 * 
 */
const Topology* Solver::get_innerTopo_physical() {
    return _topo_hat[0];
}

/**
 * @brief returns a copy of the topology corresponding to the fully transformed space
 * 
 */
const Topology* Solver::get_innerTopo_spectral() {
    return _topo_hat[2];
}

/**
 * @brief delete the FFTW_plan_dim stored in planmap
 * 
 * @param planmap 
 */
void Solver::_delete_plans(FFTW_plan_dim *planmap[3]) {
    BEGIN_FUNC;
    // deallocate the plans
    for (int ip = 0; ip < 3; ip++) {
        delete planmap[ip];
        planmap[ip] = NULL;
    }
    END_FUNC;
}

/**
 * @brief delete the switchtopo objects
 * 
 * @param switchtopo 
 */
void Solver::_delete_switchtopos(SwitchTopo *switchtopo[3]) {
    BEGIN_FUNC;
    // deallocate the plans
    for (int ip = 0; ip < 3; ip++) {
        delete switchtopo[ip];
        switchtopo[ip] = NULL;
    }
    END_FUNC;
}

/**
 * @brief delete the topologies
 * 
 * @param topo 
 */
void Solver::_delete_topologies(Topology *topo[3]) {
    BEGIN_FUNC;
    // deallocate the plans
    for (int ip = 0; ip < 3; ip++) {
        delete topo[ip];
        topo[ip] = NULL;
    }
    END_FUNC;
}

/**
 * @brief smartly determines in which order the FFTs will be executed
 * 
 * @param plan the list of plan, which will be reordered
 */
void Solver::_sort_plans(FFTW_plan_dim *plan[3]) {
    BEGIN_FUNC;
    int id_min, val_min = INT_MAX;
    int priority[3];
    for (int id = 0; id < 3; id++) {
        priority[id] = plan[id]->type();
        if (priority[id] < val_min) {
            id_min  = id;
            val_min = priority[id];
        }
    }
    if (id_min == 0) {
        if (priority[1] > priority[2]) {
            FFTW_plan_dim *temp_plan = plan[2];
            plan[2]                  = plan[1];
            plan[1]                  = temp_plan;
        }
    } else {
        // do the sort by hand...
        int            temp_priority = priority[id_min];
        FFTW_plan_dim *temp_plan     = plan[id_min];
        plan[id_min]                 = plan[0];
        plan[0]                      = temp_plan;
        priority[id_min]             = priority[0];
        priority[0]                  = temp_priority;

        // printf("priority now = %d %d %d -> idim = %d",plan[0]->type(), plan[1]->type(),plan[2]->type());

        if (priority[1] > priority[2]) {
            FFTW_plan_dim *temp_plan = plan[2];
            plan[2]                  = plan[1];
            plan[1]                  = temp_plan;
        }
    }

    FLUPS_CHECK((plan[0]->type() <= plan[1]->type()) && (plan[1]->type() <= plan[2]->type()), "Wrong order in the plans: %d %d %d", plan[0]->type(), plan[1]->type(), plan[2]->type(), LOCATION);
    END_FUNC;
}

/**
 * @brief Initializes a set of 3 plans by doing a dry run through the plans
 * 
 * @param topo the starting topology
 * @param topomap the topology array to go through each dim ( may be NULL) it corresponds to the topology AFTER the plan
 * @param switchtopo the switchtopo array to switch between topologies (may be NULL, if so it is not computed)
 * @param planmap the plan that will be created
 * @param isGreen indicates if the plans are for Green
 */
void Solver::_init_plansAndTopos(const Topology *topo, Topology *topomap[3], SwitchTopo *switchtopo[3], FFTW_plan_dim *planmap[3], bool isGreen) {
    BEGIN_FUNC;

    // @Todo: check that _plan_forward exists before doing _plan_green !

    int comm_size;
    MPI_Comm_size(topo->get_comm(), &comm_size);

    //-------------------------------------------------------------------------
    /** - Store the current topology */
    //-------------------------------------------------------------------------
    const Topology *current_topo = topo;

    //-------------------------------------------------------------------------
    /** - The size is initilized to that of the physical space. Then, with the 
     * dry run, it will grow/shrink in every dimension, and this will be used
     * as the size for the intermediate topos.
     * Eventually, the finial size of the data will be that of the largest 
     * topo. */
    //-------------------------------------------------------------------------
    int size_tmp[3];
    for (int id = 0; id < 3; id++) {
        size_tmp[id] = topo->nglob(id);
    }
    //-------------------------------------------------------------------------
    /** - get the dimension order of the plan  */
    //-------------------------------------------------------------------------
    int dimOrder[3] = {planmap[0]->dimID(), planmap[1]->dimID(), planmap[2]->dimID()};

    //-------------------------------------------------------------------------
    /** - creates the plans and the intermediate topologies (if not Green).
     *    This performs a dry run in order to determine the final amount of 
     *    memmory required. It also prepares switchtopo which allows to switch
     *    between two successive topologies.   */
    //-------------------------------------------------------------------------
    bool isComplex = false;  //this refers to the "current state" of the data during dry run
    int  nproc[3];
    for (int ip = 0; ip < 3; ip++) {
        // initialize the plan (for Green only, using info from _plan_forward)
        planmap[ip]->init(size_tmp, isComplex);
        // update the size_tmp variable and get the complex information
        planmap[ip]->get_outsize(size_tmp);
        // virtually execute the plan and determine the output
        planmap[ip]->get_isNowComplex(&isComplex);
        // determines the fastest rotating index
        int dimID = planmap[ip]->dimID();

        // if we are Green and we have to ignore one mode based on the Green's function
        if (isGreen && planmap[ip]->ignoreMode()) {
            size_tmp[dimID] -= 1;
        }

        // we store a new topology BEFORE the plan is executed
        if (!isGreen && topomap != NULL && switchtopo != NULL) {
            // determines the proc repartition using the previous one if available
            if (ip == 0) {
                //This was to keep an aspect ratio of the pencils in ax0 close to 1:
                // pencil_nproc(dimID, nproc, comm_size, size_tmp);
                //---------
                //Finally, we opt for the following, which will maximize the total number of subcoms that we will be able to do
                // over the 3 switchtopos:
                const int nproc_hint[3] = {topo->nproc(0), topo->nproc(1), topo->nproc(2)};
                pencil_nproc_hint(dimID, nproc, comm_size, dimOrder[1], nproc_hint);
            } else {
                const int nproc_hint[3] = {current_topo->nproc(0), current_topo->nproc(1), current_topo->nproc(2)};
                pencil_nproc_hint(dimID, nproc, comm_size, planmap[ip - 1]->dimID(), nproc_hint);
            }
            // create the new topology corresponding to planmap[ip] in the output layout (size and isComplex)
            topomap[ip] = new Topology(dimID, size_tmp, nproc, isComplex, dimOrder, _fftwalignment, _topo_phys->get_comm());
            // determines fieldstart = the point where the old topo has to begin in the new one
            // There are cases (typically for MIXUNB) where the data after being switched starts with an offset in memory in the new topo.
            int fieldstart[3] = {0};
            planmap[ip]->get_fieldstart(fieldstart);
            // compute the Switch between the current topo (the one from which we come) and the new one (the one we just created).
            // if the topo was real before the plan and is now complex
            if (planmap[ip]->isr2c()) {
                topomap[ip]->switch2real();
                // SwitchTopo* tmp = new SwitchTopo_a2a(current_topo, topomap[ip], fieldstart, _prof);
#if defined(COMM_NONBLOCK)
                switchtopo[ip] = new SwitchTopo_nb(current_topo, topomap[ip], fieldstart, _prof);
#else
                switchtopo[ip]     = new SwitchTopo_a2a(current_topo, topomap[ip], fieldstart, _prof);
#endif
                topomap[ip]->switch2complex();

            } else {
                // create the switchtopoMPI to change topology

#if defined(COMM_NONBLOCK)
                switchtopo[ip] = new SwitchTopo_nb(current_topo, topomap[ip], fieldstart, _prof);
#else
                switchtopo[ip]     = new SwitchTopo_a2a(current_topo, topomap[ip], fieldstart, _prof);
#endif
            }
            // #ifdef PERF_VERBOSE
            // switchtopo[ip]->disp_rankgraph(ip - 1, ip);
            // #endif
            // update the current topo to the new one
            current_topo = topomap[ip];

            current_topo->disp();
            switchtopo[ip]->disp();
        }
        planmap[ip]->disp();
    }

    // -- at this point, size_tmp is the size that I need for the Green function in
    //    the last topo, and isComplex describes if the Green function in that topo is
    //    expressed in Complex or not.

    //-------------------------------------------------------------------------
    /** - For Green we need to compute the topologies using the full size of the domain.
     *    We proceed backward (from the last to the first topo), and we adapt the size
     *    in case of r2c, in order to obtain the correct size of Green in topo[0], which
     *    is the topo in which we fill the Green function.      */
    //-------------------------------------------------------------------------
    current_topo = NULL;
    // isComplex = false; //Change this for Helmolz: we will always need to fill Green in complex
    if (isGreen && topomap != NULL && switchtopo != NULL) {
        for (int ip = 2; ip >= 0; ip--) {
            // get the fastest rotating index
            int dimID = planmap[ip]->dimID();  // store the correspondance of the transposition

            // if we had to forget one point for this plan, re-add it
            if (planmap[ip]->ignoreMode()) {
                size_tmp[dimID] += 1;
            }

            // get the proc repartition
            if(ip>1){
                //it has to be the same as the field in full spectral
                for(int i = 0;i<3;i++){
                    nproc[i]=_topo_hat[2]->nproc(i);
                }
            }else{
                const int nproc_hint[3] = {current_topo->nproc(0), current_topo->nproc(1), current_topo->nproc(2)};
                pencil_nproc_hint(dimID, nproc, comm_size, planmap[ip+1]->dimID(), nproc_hint);
            }

            // create the new topology in the output layout (size and isComplex)
            topomap[ip] = new Topology(dimID, size_tmp, nproc, isComplex, dimOrder, _fftwalignment, _topo_phys->get_comm());
            //switchmap only to be done for topo0->topo1 and topo1->topo2
            if (ip < 2) {
                // get the fieldstart = the point where the old topo has to begin in the new
                int fieldstart[3] = {0};
                // it shouldn't be different from 0 for the moment
                planmap[ip + 1]->get_fieldstart(fieldstart);
                // the shift green is taken on the new topo to write to the current_topo
                const int shift = planmap[ip]->shiftgreen();
                if (!planmap[ip]->ignoreMode()) {
                    FLUPS_CHECK(shift == 0, "If no modes are ignored, you cannot ask for a shift!!", LOCATION);
                } else {
                    // if we aim at removing a point, we make sure to copy every mode except one
                    FLUPS_CHECK((topomap[ip]->nglob(dimID) - 1) == current_topo->nglob(dimID) - fieldstart[dimID], "You will copy too much node between the two topos (dimID = %d)", dimID, LOCATION);
                }

                // store the shift and do the mapping
                fieldstart[dimID] = -shift;
                // we do the link between topomap[ip] and the current_topo
#if defined(COMM_NONBLOCK)
                switchtopo[ip + 1] = new SwitchTopo_nb(topomap[ip], current_topo, fieldstart, NULL);
#else
                switchtopo[ip + 1] = new SwitchTopo_a2a(topomap[ip], current_topo, fieldstart, NULL);
#endif
                switchtopo[ip + 1]->disp();
            }

            // Go to real data if the FFT is really done on green's array.
            // if not, keep it in complex
            if (planmap[ip]->isr2c_doneByFFT()) {
                topomap[ip]->switch2real();
                size_tmp[dimID] *= 2;
                isComplex = false;
            }
            // update the "current topo", which we need to define the switchtopo
            current_topo = topomap[ip];

            current_topo->disp();
        }
    }

    // Implementation Note:
    // If you want to do Helmoltz, you will always have to fill a complex Green function:
    // - we need to ignore all r2cs (bypass the condition on isr2c_doneByFFT)
    // - as there will be only C2C transforms, the size obtained after the init of plans
    //   is already the correct size for Green.
    // -> we need to be able to do SYMSYM directions on a complex number... meaning that we
    //    will need to adapt the plan so that when it needs to do a "real2real" transform on
    //    a complex input, it actually does it separately on the real and imaginary part.
    // - if there are SYMSYM only, the last topo of fiels remains Real while I will have a
    //   complex green function. Need to handle that in solve() ?

    //-------------------------------------------------------------------------
    /** - reset the topologies to real if needed, in order to prepare them for their execution  */
    //-------------------------------------------------------------------------
    for (int ip = 0; ip < 3; ip++) {
        if (!isGreen && planmap[ip]->isr2c() && topomap != NULL) {
            topomap[ip]->switch2real();
        }
    }
    END_FUNC;
}

/**
 * @brief 
 * 
 * @param ntopo 
 * @param switchtopo 
 * @param send_buff 
 * @param recv_buff 
 */
void Solver::_allocate_switchTopo(const int ntopo, SwitchTopo **switchtopo, opt_double_ptr *send_buff, opt_double_ptr *recv_buff) {
    BEGIN_FUNC;
    size_t max_mem = 0;

    // setup the communication. During this step, the size of the buffers required by each switchtopo might change.
    for (int id = 0; id < ntopo; id++) {
        if (switchtopo[id] != NULL){
            switchtopo[id]->setup();
            FLUPS_INFO("--------------- switchtopo %d set up ----------",id);
        } 
    }

    //get the maximum size required for the buffers
    for (int id = 0; id < ntopo; id++) {
        if (switchtopo[id] != NULL) {
            max_mem = std::max(max_mem, switchtopo[id]->get_bufMemSize());
        }
    }
    FLUPS_CHECK(max_mem > 0, "number of memory %d should be >0", max_mem, LOCATION);

    *send_buff = (opt_double_ptr)flups_malloc(max_mem * sizeof(double));
    *recv_buff = (opt_double_ptr)flups_malloc(max_mem * sizeof(double));
    std::memset(*send_buff, 0, max_mem * sizeof(double));
    std::memset(*recv_buff, 0, max_mem * sizeof(double));

    // associate the buffers to the switchtopo
    for (int id = 0; id < ntopo; id++) {
        if (switchtopo[id] != NULL){
            switchtopo[id]->setup_buffers(*send_buff, *recv_buff);
        } 
    }
    END_FUNC;
}
void Solver::_deallocate_switchTopo(SwitchTopo **switchtopo, opt_double_ptr *send_buff, opt_double_ptr *recv_buff) {
    flups_free(*send_buff);
    flups_free(*recv_buff);
    (*send_buff) = NULL;
    (*recv_buff) = NULL;
}

/**
 * @brief allocates the plans in planmap according to that computed during the dry run, see \ref _init_plansAndTopos
 * 
 * @param topo the map of topos that will be applied to data
 * @param planmap the list of plans that we need to allocate
 * @param data pointer to data (on which the FFTs will be applied in place)
 */
void Solver::_allocate_plans(const Topology *const topo[3], FFTW_plan_dim *planmap[3], double *data) {
    BEGIN_FUNC;
    for (int ip = 0; ip < 3; ip++) {
        planmap[ip]->allocate_plan(topo[ip], data);
    }
    END_FUNC;
}

/**
 * @brief allocates memory depending on the requirements for the combination of topos in topo_hat
 * 
 * @param topo the map of successive topos that will be applied to data
 * @param topo_phys optionally, another topo which might drive the maximum allocated size
 * @param data poiter to the pointer to data
 */
void Solver::_allocate_data(const Topology *const topo[3], const Topology *topo_phys, double **data) {
    BEGIN_FUNC;
    //-------------------------------------------------------------------------
    /** - Sanity checks */
    //-------------------------------------------------------------------------
    FLUPS_CHECK((*data) == NULL, "Pointer has to be NULL for allocation", LOCATION);

    //-------------------------------------------------------------------------
    /** - Do the memory allocation */
    //-------------------------------------------------------------------------
    // the biggest size will be along the pencils
    size_t size_tot = 1;
    for (int id = 0; id < 3; id++) {
        size_tot = std::max(topo[id]->memsize(), size_tot);
    }
    if (topo_phys != NULL) {
        size_tot = std::max(topo_phys->memsize(), size_tot);
    }

    FLUPS_INFO_3("Complex memory allocation, size = %ld", size_tot);
    (*data) = (double *)flups_malloc(size_tot * sizeof(double));

    std::memset(*data, 0, size_tot * sizeof(double));

    //-------------------------------------------------------------------------
    /** - Check memory alignement */
    //-------------------------------------------------------------------------
    FLUPS_CHECK(FLUPS_ISALIGNED(*data), "FFTW alignement not compatible with FLUPS_ALIGNMENT (=%d)", FLUPS_ALIGNMENT, LOCATION);
    END_FUNC;
}

/**
 * @brief compute the Green's function
 * 
 * The Green function is always stored as a complex number (even if its complex part is 0).
 * This means that the all topos are turned to complex by this function (including the last one e.g.
 * for the case of a 3dirspectral).
 * 
 * @param topo the list of successive topos for the Green function
 * @param green ptr to the green function
 * @param planmap the list of successive maps to bring the Green function to full spectral
 * 
 * -----------------------------------
 * We do the following operations
 */
void Solver::_cmptGreenFunction(Topology *topo[3], double *green, FFTW_plan_dim *planmap[3]) {
    BEGIN_FUNC;

    //-------------------------------------------------------------------------
    /** - get the direction where we need to do spectral diff and count them */
    //-------------------------------------------------------------------------
    bool isSpectral[3] = {false};

    double hfact[3];    // multiply the index by this factor to obtain the position (1/2/3 corresponds to x/y/z )
    double kfact[3];    // multiply the index by this factor to obtain the wave number (1/2/3 corresponds to x/y/z )
    double koffset[3];  // add this to the index to obtain the wave number (1/2/3 corresponds to x/y/z )
    double symstart[3];
    double epsilon = _alphaGreen * _hgrid[0]; //the smoothing length scale of the HEJ kernels

    if ((_typeGreen == HEJ_2 || _typeGreen == HEJ_4 || _typeGreen == HEJ_6) && (_hgrid[0] != _hgrid[1] || _hgrid[1] != _hgrid[2])) {
        FLUPS_ERROR("You are trying to use a regularized kernel while not having dx=dy=dz.",LOCATION);
    }

    for (int ip = 0; ip < 3; ip++) {
        const int dimID = planmap[ip]->dimID();
        // get usefull datas
        isSpectral[dimID] = planmap[ip]->isSpectral();
        symstart[dimID]   = planmap[ip]->symstart();
        hfact[dimID]      = _hgrid[dimID];
        kfact[dimID]      = 0.0;
        koffset[dimID]    = 0.0;

        if (isSpectral[dimID]) {
            hfact[dimID]   = 0.0;
            kfact[dimID]   = planmap[ip]->kfact();
            koffset[dimID] = planmap[ip]->koffset();
        }
    }

    // count the number of spectral dimensions
    int nbr_spectral = 0;
    for (int id = 0; id < 3; id++) {
        if (isSpectral[id]) {
            nbr_spectral++;
        }
    }

    //-------------------------------------------------------------------------
    /** - get the expression of Green in the full domain*/
    //-------------------------------------------------------------------------
    if (GREEN_DIM == 3) {
        if (nbr_spectral == 0) {
            FLUPS_INFO(">> using Green function type %d on 3 dir unbounded",_typeGreen);
            cmpt_Green_3D_3dirunbounded_0dirspectral(topo[0], hfact, symstart, green, _typeGreen, epsilon);
        } else if (nbr_spectral == 1) {
            FLUPS_INFO(">> using Green function of type %d on 2 dir unbounded - 1 dir spectral",_typeGreen);
            cmpt_Green_3D_2dirunbounded_1dirspectral(topo[0], hfact, kfact, koffset, symstart, green, _typeGreen, epsilon);
        } else if (nbr_spectral == 2) {
            FLUPS_INFO(">> using Green function of type %d on 1 dir unbounded - 2 dir spectral",_typeGreen);
            cmpt_Green_3D_1dirunbounded_2dirspectral(topo[0], hfact, kfact, koffset, symstart, green, _typeGreen, epsilon);
        } else if (nbr_spectral == 3) {
            FLUPS_INFO(">> using Green function of type %d on 3 dir spectral",_typeGreen);        
            cmpt_Green_3D_0dirunbounded_3dirspectral(topo[0], kfact, koffset, symstart, green, _typeGreen, epsilon);
        }
    } else {
        FLUPS_ERROR("Sorry, the Green's function for 2D problems are not provided in this version.", LOCATION);
    }

    // dump the green func
#ifdef DUMP_DBG
    char msg[512];
    sprintf(msg, "green_%d%d%d_%dx%dx%d", planmap[0]->type(), planmap[1]->type(), planmap[2]->type(), topo[0]->nglob(0), topo[0]->nglob(1), topo[0]->nglob(2));
    hdf5_dump(topo[0], msg, green);
#endif

    //-------------------------------------------------------------------------
    /** - compute a symmetry and do the forward transform*/
    //-------------------------------------------------------------------------
    for (int ip = 0; ip < 3; ip++) {
        const int dimID = planmap[ip]->dimID();

        // go to the topology for the plan, if we are not already on it
        if (ip > 0) {
            _switchtopo_green[ip]->execute(green, FLUPS_FORWARD);
        }

        // execute the plan, if not already spectral
        if (!isSpectral[dimID]) {
            _plan_green[ip]->execute_plan(topo[ip], green);
        }

        if (_plan_green[ip]->isr2c_doneByFFT()) {
            topo[ip]->switch2complex();
        }
    }

    //-------------------------------------------------------------------------
    /** - scale the Green data using #_volfact */
    //-------------------------------------------------------------------------
    // - Explixitely destroying mode 0 ? no need to do that: we impose Green[0] is 0
    //   in full spectral.
    _scaleGreenFunction(topo[2], green, false);

    //-------------------------------------------------------------------------
    /** - Complete the Green function in 2dirunbounded regularized case: we rewrite on the whole domain
     *      except the plane where k=0 in the spectral direction, as this was correctly computed. */
    // No need to scale this as that part of the Green function has a volfact = 1
    if (GREEN_DIM == 3 && nbr_spectral == 1 && (_typeGreen==HEJ_2||_typeGreen==HEJ_4||_typeGreen==HEJ_6)) {
        int istart_cstm[3] = {0, 0, 0};  //global

        for (int ip = 0; ip < 3; ip++) {
            const int dimID = planmap[ip]->dimID();

            istart_cstm[ip]    = isSpectral[ip] ? 1 - planmap[ip]->shiftgreen() : 0;  //avoid rewriting on the part of Green already computed (if there is a shiftgreen, we already skipped that part in the switchTopo)
            kfact[dimID]       = planmap[ip]->kfact();
            koffset[dimID]    += planmap[ip]->shiftgreen();  //accounts for shifted modes which affect the value of k
        }
        cmpt_Green_3D_0dirunbounded_3dirspectral(topo[2], kfact, koffset, symstart, green, _typeGreen, epsilon, istart_cstm, NULL);
    }

    //-------------------------------------------------------------------------
    // This is what you would fo if you had to fill only the first plan:
    // {
    //     int iend_cstm[3] = {topo->nloc(0), topo->nloc(1), topo->nloc(2)}; //global
    //     for (int ip = 0; ip < 3; ip++) {
    //         const int dimID = planmap[ip]->dimID();
    //         iend_cstm[ip]      = isSpectral[ip] ? 1 - planmap[ip]->shiftgreen() : topo->nloc(ip);  //selecting only mode 0 = cte (in per and even-even)
    //         kfact[dimID]       = planmap[ip]->kfact();
    //         koffset[dimID]    += planmap[ip]->shiftgreen();  //accounts for shifted modes which affect the value of k
    //     }
    //     cmpt_Green_3D_0dirunbounded_3dirspectral(topo, kfact, koffset, symstart, green, _typeGreen, epsilon, NULL, iend_cstm);
    // }

#ifdef DUMP_DBG
    hdf5_dump(topo[2], "green_h", green);
#endif
    END_FUNC;
}

/**
 * @brief scales the Green's function given the #_volfact factor
 * 
 * @param topo the current topo
 * @param data the Green's function
 * @param killModeZero  specify if you want to kill what's in kx=ky=kz=0
 */
void Solver::_scaleGreenFunction(const Topology *topo, opt_double_ptr data, const bool killModeZero) {
    BEGIN_FUNC;
    // the symmetry is done along the fastest rotating index
    const int ax0 = topo->axis();
    const int ax1 = (ax0 + 1) % 3;
    const int ax2 = (ax0 + 2) % 3;

    const int    nf      = topo->nf();
    const int    nmem[3] = {topo->nmem(0), topo->nmem(1), topo->nmem(2)};
    const size_t onmax   = topo->nloc(ax1) * topo->nloc(ax2);
    const size_t inmax   = topo->nloc(ax0) * topo->nf();
    const double volfact = _volfact;

    FLUPS_CHECK(FLUPS_ISALIGNED(data) && (nmem[ax0] * topo->nf() * sizeof(double)) % FLUPS_ALIGNMENT == 0, "please use FLUPS_ALIGNMENT to align the memory", LOCATION);

    // do the loop
#pragma omp parallel for default(none) proc_bind(close) schedule(static) firstprivate(nf, onmax, inmax, nmem, data, volfact, ax0)
    for (int io = 0; io < onmax; io++) {
        opt_double_ptr dataloc = data + collapsedIndex(ax0, 0, io, nmem, nf);
        // set the alignment
        FLUPS_ASSUME_ALIGNED(dataloc, FLUPS_ALIGNMENT);
        for (size_t ii = 0; ii < inmax; ii++) {
            dataloc[ii] = dataloc[ii] * volfact;
        }
    }

    if (killModeZero) {
        int istart[3];

        topo->get_istart_glob(istart);
        if (istart[0] == 0 && istart[1] == 0 && istart[2] == 0) {
            for (int i0 = 0; i0 < topo->nf(); i0++) {
                data[i0] = 0.0;
            }
            FLUPS_INFO("Imposing Green's function mode 0 to be 0.");
        }
    }
    END_FUNC;
}

 /**
 * @brief Finalize the Green function, and make sure it is stored according to the same topo as transformed data in full spectral space.
 * This is done to have the correct shiftgreen for the last plan if required.
 * After this routine, we can delete the green topologies. All we need to know is that now Green is compatible with the last field topo.
 * 
 * @param topo_field the last topology used for data (in full spectral)
 * @param green pointer to green function
 * @param topo the last topology used for green (in full spectral)
 * @param plan the last plan of the Green's function
 */
void Solver::_finalizeGreenFunction(Topology *topo_field, double *green, const Topology *topo, FFTW_plan_dim *planmap[3]) {
    BEGIN_FUNC;
    //-------------------------------------------------------------------------
    /** - If needed, we create a new switchTopo from the current Green topo to the field one */

    //simulate that we have done the transforms
    if(planmap[0]->isr2c() || planmap[1]->isr2c() || planmap[2]->isr2c()){
        topo_field->switch2complex();
    }

    if (planmap[2]->ignoreMode()) {
        const int dimID = planmap[2]->dimID();
        // get the shift
        int fieldstart[3] = {0};
        fieldstart[dimID] = -planmap[2]->shiftgreen();
        // we do the link between topo of Green and the field topo
#if defined(COMM_NONBLOCK)
        SwitchTopo *switchtopo = new SwitchTopo_nb(topo, topo_field, fieldstart, NULL);
#else
        SwitchTopo *switchtopo = new SwitchTopo_a2a(topo, topo_field, fieldstart, NULL);
#endif

        // allocate the topology
        opt_double_ptr temp_send;
        opt_double_ptr temp_recv;
        _allocate_switchTopo(1, &switchtopo, &temp_send, &temp_recv);
        // execute the switchtopo
        switchtopo->execute(green, FLUPS_FORWARD);
        // dallocate everything
        _deallocate_switchTopo(&switchtopo,&temp_send,&temp_recv);
        delete(switchtopo);
    }
    else{
        FLUPS_CHECK(topo->nf() == topo_field->nf(), "Topo of Green has to be the same as Topo of field", LOCATION);
        FLUPS_CHECK(topo->nloc(0) == topo_field->nloc(0), "Topo of Green has to be the same as Topo of field", LOCATION);
        FLUPS_CHECK(topo->nloc(1) == topo_field->nloc(1), "Topo of Green has to be the same as Topo of field", LOCATION);
        FLUPS_CHECK(topo->nloc(2) == topo_field->nloc(2), "Topo of Green has to be the same as Topo of field", LOCATION);
        FLUPS_CHECK(topo->nglob(0) == topo_field->nglob(0), "Topo of Green has to be the same as Topo of field", LOCATION);
        FLUPS_CHECK(topo->nglob(1) == topo_field->nglob(1), "Topo of Green has to be the same as Topo of field", LOCATION);
        FLUPS_CHECK(topo->nglob(2) == topo_field->nglob(2), "Topo of Green has to be the same as Topo of field", LOCATION);
    }
    //coming back (only if the last plan was r2c. No need it if was c2c or r2r...)
    if(planmap[2]->isr2c()){
        topo_field->switch2real();
    }
    END_FUNC;
}

/**
 * @brief Solve the Poisson equation of the specified type.
 * 
 * The topology for field and rhs must be the same as that used at initilization of FLUPS.
 * 
 * @param field pointer to the solution 
 * @param rhs pointer to the field
 * @param type type of solver
 * 
 * -----------------------------------------------
 * We perform the following operations:
 */
void Solver::solve(double *field, double *rhs, const SolverType type) {
    BEGIN_FUNC;
    //-------------------------------------------------------------------------
    /** - sanity checks */
    //-------------------------------------------------------------------------
    FLUPS_CHECK(field != NULL, "field is NULL", LOCATION);
    FLUPS_CHECK(rhs != NULL, "rhs is NULL", LOCATION);

    opt_double_ptr       mydata  = _data;
    // const opt_double_ptr myrhs   = rhs;

    if (_prof != NULL) _prof->start("solve");

    //-------------------------------------------------------------------------
    /** - clean the data memory */
    //-------------------------------------------------------------------------
    std::memset(mydata, 0, sizeof(double) * get_allocSize());

    //-------------------------------------------------------------------------
    /** - copy the rhs in the correct order */
    //-------------------------------------------------------------------------
    FLUPS_CHECK(_topo_phys->nf() == 1, "The RHS topology cannot be complex", LOCATION);

    do_copy(_topo_phys, rhs, FLUPS_FORWARD);

#ifdef DUMP_DBG
    hdf5_dump(_topo_phys, "rhs", mydata);
#endif
    //-------------------------------------------------------------------------
    /** - go to Fourier */
    //-------------------------------------------------------------------------
    do_FFT(mydata, FLUPS_FORWARD);

#ifdef DUMP_DBG
    hdf5_dump(_topo_hat[2], "rhs_h", mydata);
#endif
    //-------------------------------------------------------------------------
    /** - Perform the magic */
    //-------------------------------------------------------------------------
    do_mult(mydata, type);

    if (_prof != NULL) _prof->stop("domagic");

#ifdef DUMP_DBG
    // io if needed
    hdf5_dump(_topo_hat[2], "sol_h", mydata);
#endif
    //-------------------------------------------------------------------------
    /** - go back to reals */
    //-------------------------------------------------------------------------
    do_FFT(mydata, FLUPS_BACKWARD);

    //-------------------------------------------------------------------------
    /** - copy the solution in the field */
    //-------------------------------------------------------------------------
    do_copy(_topo_phys, field, FLUPS_BACKWARD);

#ifdef DUMP_DBG
    // io if needed
    hdf5_dump(_topo_phys, "sol", myfield);
#endif
    // stop the whole timer
    if (_prof != NULL) _prof->stop("solve");
    END_FUNC;
}

/**
 * @brief copy from data to the object owned data or from the object owned data to data
 * 
 * @param topo 
 * @param data 
 * @param sign 
 */
void Solver::do_copy(const Topology *topo, double *data, const int sign ){
    BEGIN_FUNC;
    FLUPS_CHECK(data != NULL, "data is NULL", LOCATION);

    double* owndata = _data; 
    double* argdata = data;  

    if (_prof != NULL) {
        _prof->start("copy");
    }

    {
        const int    ax0     = topo->axis();
        const int    ax1     = (ax0 + 1) % 3;
        const int    ax2     = (ax0 + 2) % 3;
        const int    nmem[3] = {topo->nmem(0), topo->nmem(1), topo->nmem(2)};
        const size_t onmax   = topo->nloc(ax1) * topo->nloc(ax2);
        const size_t inmax   = topo->nloc(ax0);

        // if the data is aligned and the FRI is a multiple of the alignment we can go for a full aligned loop
        if (FLUPS_ISALIGNED(argdata) && (nmem[ax0] * topo->nf() * sizeof(double)) % FLUPS_ALIGNMENT == 0) {
            // do the loop
            if (sign == FLUPS_FORWARD) {
                //Copying from arg to own
#pragma omp parallel for default(none) proc_bind(close) schedule(static) firstprivate(onmax, inmax, owndata, argdata, nmem, ax0)
                for (int io = 0; io < onmax; io++) {
                    opt_double_ptr argloc = argdata + collapsedIndex(ax0, 0, io, nmem, 1);
                    opt_double_ptr ownloc = owndata + collapsedIndex(ax0, 0, io, nmem, 1);
                    // set the alignment
                    FLUPS_ASSUME_ALIGNED(argloc, FLUPS_ALIGNMENT);
                    FLUPS_ASSUME_ALIGNED(ownloc, FLUPS_ALIGNMENT);
                    for (size_t ii = 0; ii < inmax; ii++) {
                        ownloc[ii] = argloc[ii];
                    }
                }
            } else {  //FLUPS_BACKWARD
                //Copying from own to arg
#pragma omp parallel for default(none) proc_bind(close) schedule(static) firstprivate(onmax, inmax, owndata, argdata, nmem, ax0)
                for (int io = 0; io < onmax; io++) {
                    opt_double_ptr argloc = argdata + collapsedIndex(ax0, 0, io, nmem, 1);
                    opt_double_ptr ownloc = owndata + collapsedIndex(ax0, 0, io, nmem, 1);
                    // set the alignment
                    FLUPS_ASSUME_ALIGNED(argloc, FLUPS_ALIGNMENT);
                    FLUPS_ASSUME_ALIGNED(ownloc, FLUPS_ALIGNMENT);
                    for (size_t ii = 0; ii < inmax; ii++) {
                        argloc[ii] = ownloc[ii];
                    }
                }
            }
        } else {
            // do the loop
            FLUPS_WARNING("loop uses unaligned access: alignment(&data[0]) = %d, alignment(data[i]) = %d. Please align your topology using FLUPS_ALIGNEMENT!!", FLUPS_CMPT_ALIGNMENT(argdata), (nmem[ax0] * topo->nf() * sizeof(double)) % FLUPS_ALIGNMENT, LOCATION);
            if (sign == FLUPS_FORWARD) {
                //Copying from arg to own
#pragma omp parallel for default(none) proc_bind(close) schedule(static) firstprivate(onmax, inmax, owndata, argdata, nmem, ax0)
                for (int io = 0; io < onmax; io++) {
                    double *__restrict argloc = argdata + collapsedIndex(ax0, 0, io, nmem, 1);
                    opt_double_ptr ownloc     = owndata + collapsedIndex(ax0, 0, io, nmem, 1);
                    FLUPS_ASSUME_ALIGNED(ownloc, FLUPS_ALIGNMENT);
                    for (size_t ii = 0; ii < inmax; ii++) {
                        ownloc[ii] = argloc[ii];
                    }
                }
            } else {  //FLUPS_BACKWARD
                //Copying from own to arg
#pragma omp parallel for default(none) proc_bind(close) schedule(static) firstprivate(onmax, inmax, owndata, argdata, nmem, ax0)
                for (int io = 0; io < onmax; io++) {
                    double *__restrict argloc = argdata + collapsedIndex(ax0, 0, io, nmem, 1);
                    opt_double_ptr ownloc     = owndata + collapsedIndex(ax0, 0, io, nmem, 1);
                    FLUPS_ASSUME_ALIGNED(ownloc, FLUPS_ALIGNMENT);
                    for (size_t ii = 0; ii < inmax; ii++) {
                        argloc[ii] = ownloc[ii];
                    }
                }
            }
        }
    }
    if (_prof != NULL) {
        _prof->stop("copy");
    }
    END_FUNC;
}

/**
 * @brief do the forward or backward fft on data (in place)
 * 
 * The topo assumed for data is the same as that used at FLUPS init.
 * 
 * @param data pointer to data
 * @param sign FLUPS_FORWARD or FLUPS_BACKWARD
 */
void Solver::do_FFT(double *data, const int sign){
    BEGIN_FUNC;
    FLUPS_CHECK(data != NULL, "data is NULL", LOCATION);
    
    opt_double_ptr  mydata  = data;

    if (sign == FLUPS_FORWARD) {
        for (int ip = 0; ip < 3; ip++) {
            // go to the correct topo
            _switchtopo[ip]->execute(mydata, FLUPS_FORWARD);
            // run the FFT
            if (_prof != NULL) _prof->start("fftw");
            _plan_forward[ip]->execute_plan(_topo_hat[ip], mydata);
            if (_prof != NULL) _prof->stop("fftw");
            // get if we are now complex
            if (_plan_forward[ip]->isr2c()) {
                _topo_hat[ip]->switch2complex();
            }
        }
    } else {  //FLUPS_BACKWARD
        for (int ip = 2; ip >= 0; ip--) {
            if (_prof != NULL) _prof->start("fftw");
            _plan_backward[ip]->execute_plan(_topo_hat[ip], mydata);
            if (_prof != NULL) _prof->stop("fftw");
            // get if we are now complex
            if (_plan_forward[ip]->isr2c()) {
                _topo_hat[ip]->switch2real();
            }
            _switchtopo[ip]->execute(mydata, FLUPS_BACKWARD);
        }
    }
    END_FUNC;
}

/**
 * @brief actually do the convolution, i.e. multiply data by the Green's function (and optionially take the grad or the curl)
 * 
 * 
 * @param data 
 * @param type 
 */
void Solver::do_mult(double *data, const SolverType type){
    BEGIN_FUNC;
    FLUPS_CHECK(data != NULL, "data is NULL", LOCATION);
    
    if (_prof != NULL) _prof->start("domagic");
    if (type == SRHS) {
        if (!_topo_hat[2]->isComplex()) {
            //-> there is only the case of 3dirSYM in which we could stay real for the whole process
            if (_nbr_imult == 0)
                dothemagic_rhs_real(data);
            else
                FLUPS_CHECK(false, "the number of imult = %d is not supported", _nbr_imult, LOCATION);
        } else {
            if (_nbr_imult == 0)
                dothemagic_rhs_complex_nmult0(data);
            // else if(_nbr_imult == 1) dothemagic_rhs_complex_nmult1(data);
            // else if(_nbr_imult == 2) dothemagic_rhs_complex_nmult2(data);
            // else if(_nbr_imult == 3) dothemagic_rhs_complex_nmult3(data);
            else
                FLUPS_CHECK(false, "the number of imult = %d is not supported", _nbr_imult, LOCATION);
        }
    } else {
        FLUPS_CHECK(false, "type of solver %d not implemented", type, LOCATION);

        // - Obtain what's needed to compute k 
        double kfact[3];    // multiply the index by this factor to obtain the wave number (1/2/3 corresponds to x/y/z )
        double koffset[3];  // add this to the index to obtain the wave number (1/2/3 corresponds to x/y/z )

        for (int ip = 0; ip < 3; ip++) {
            const int dimID = _plan_forward[ip]->dimID();
            kfact[dimID]    = _plan_forward[ip]->kfact();
            koffset[dimID]  = _plan_forward[ip]->koffset() + _plan_forward[ip]->shiftgreen();
        }
        // todo: if topo is not complex, need to handle the fact that we will multiply by i*

        //dothemagic...
    }
    END_FUNC;
}


/**
 * @brief perform the convolution for real to real cases
 * 
 */
void Solver::dothemagic_rhs_real(double *data) {
    BEGIN_FUNC;
    FLUPS_CHECK(_topo_hat[2]->nf() == 1, "The topo_hat[2] has to be real", LOCATION);

    // get the axis
    const int ax0 = _topo_hat[2]->axis();
    const int ax1 = (ax0 + 1) % 3;
    const int ax2 = (ax0 + 2) % 3;
    // get the factors
    const double         normfact = _normfact;
    opt_double_ptr       mydata   = data;
    const opt_double_ptr mygreen  = _green;
    FLUPS_ASSUME_ALIGNED(mydata,FLUPS_ALIGNMENT);
    FLUPS_ASSUME_ALIGNED(mygreen,FLUPS_ALIGNMENT);
    {
        const size_t onmax   = _topo_hat[2]->nloc(ax1) * _topo_hat[2]->nloc(ax2);
        const size_t inmax   = _topo_hat[2]->nloc(ax0);
        const int    nmem[3] = {_topo_hat[2]->nmem(0), _topo_hat[2]->nmem(1), _topo_hat[2]->nmem(2)};

        FLUPS_CHECK(FLUPS_ISALIGNED(mygreen) && (nmem[ax0] * _topo_hat[2]->nf() * sizeof(double)) % FLUPS_ALIGNMENT == 0, "please use FLUPS_ALIGNMENT to align the memory", LOCATION);
        FLUPS_CHECK(FLUPS_ISALIGNED(mydata) && (nmem[ax0] * _topo_hat[2]->nf() * sizeof(double)) % FLUPS_ALIGNMENT == 0, "please use FLUPS_ALIGNMENT to align the memory", LOCATION);

        // do the loop
#pragma omp parallel for default(none) proc_bind(close) schedule(static) firstprivate(onmax, inmax, nmem, mydata, mygreen, normfact, ax0)
        for (int io = 0; io < onmax; io++) {
            opt_double_ptr greenloc = mygreen + collapsedIndex(ax0, 0, io, nmem, 1);
            opt_double_ptr dataloc  = mydata + collapsedIndex(ax0, 0, io, nmem, 1);
            FLUPS_ASSUME_ALIGNED(dataloc,FLUPS_ALIGNMENT);
            FLUPS_ASSUME_ALIGNED(greenloc,FLUPS_ALIGNMENT);
            for (size_t ii = 0; ii < inmax; ii++) {
                dataloc[ii] *= normfact * greenloc[ii];
            }
        }
    }
    END_FUNC;
}

/**
 * @brief Do the convolution between complex data and complex Green's function in spectral space
 * 
 */
void Solver::dothemagic_rhs_complex_nmult0(double *data) {
    BEGIN_FUNC;
    FLUPS_CHECK(_topo_hat[2]->nf() == 2, "The topo_hat[2] (field) has to be complex", LOCATION);
    // get the axis
    const int ax0 = _topo_hat[2]->axis();
    const int ax1 = (ax0 + 1) % 3;
    const int ax2 = (ax0 + 2) % 3;
    // get the factors
    const double         normfact = _normfact;
    opt_double_ptr       mydata   = data;
    const opt_double_ptr mygreen  = _green;
    FLUPS_ASSUME_ALIGNED(mydata,FLUPS_ALIGNMENT);
    FLUPS_ASSUME_ALIGNED(mygreen,FLUPS_ALIGNMENT);
    {
        const size_t onmax   = _topo_hat[2]->nloc(ax1) * _topo_hat[2]->nloc(ax2);
        const size_t inmax   = _topo_hat[2]->nloc(ax0);
        const int    nmem[3] = {_topo_hat[2]->nmem(0), _topo_hat[2]->nmem(1), _topo_hat[2]->nmem(2)};

        FLUPS_CHECK(FLUPS_ISALIGNED(mygreen) && (nmem[ax0] * _topo_hat[2]->nf() * sizeof(double)) % FLUPS_ALIGNMENT == 0, "please use FLUPS_ALIGNMENT to align the memory", LOCATION);
        FLUPS_CHECK(FLUPS_ISALIGNED(mydata) && (nmem[ax0] * _topo_hat[2]->nf() * sizeof(double)) % FLUPS_ALIGNMENT == 0, "please use FLUPS_ALIGNMENT to align the memory", LOCATION);

        // do the loop
#pragma omp parallel for default(none) proc_bind(close) schedule(static) firstprivate(onmax, inmax, nmem, mydata, mygreen, normfact, ax0)
        for (int io = 0; io < onmax; io++) {
            opt_double_ptr greenloc = mygreen + collapsedIndex(ax0, 0, io, nmem, 2);
            opt_double_ptr dataloc  = mydata + collapsedIndex(ax0, 0, io, nmem, 2);
            FLUPS_ASSUME_ALIGNED(dataloc,FLUPS_ALIGNMENT);
            FLUPS_ASSUME_ALIGNED(greenloc,FLUPS_ALIGNMENT);
            for (size_t ii = 0; ii < inmax; ii++) {
                const double a = dataloc[ii * 2 + 0];
                const double b = dataloc[ii * 2 + 1];
                const double c = greenloc[ii * 2 + 0];
                const double d = greenloc[ii * 2 + 1];
                // update the values
                dataloc[ii * 2 + 0] = normfact * (a * c - b * d);
                dataloc[ii * 2 + 1] = normfact * (a * d + b * c);
            }
        }
    }
    END_FUNC;
}
/**
 * @brief Do the convolution between complex data and complex Green's function and multiply by (-i)
 * 
 */
void Solver::dothemagic_rhs_complex_nmult1(double *data) {
    BEGIN_FUNC;
    FLUPS_CHECK(false, "not implemented yet", LOCATION);
    END_FUNC;
}

/**
 * @brief Do the convolution between complex data and complex Green's function and multiply by (-1)
 * 
 */
void Solver::dothemagic_rhs_complex_nmult2(double *data) {
    BEGIN_FUNC;
    FLUPS_CHECK(false, "not implemented yet", LOCATION);
    END_FUNC;
}

/**
 * @brief Do the convolution between complex data and complex Green's function and multiply by (i)
 * 
 */
void Solver::dothemagic_rhs_complex_nmult3(double *data) {
    BEGIN_FUNC;
    FLUPS_CHECK(false, "not implemented yet", LOCATION);
    END_FUNC;
}<|MERGE_RESOLUTION|>--- conflicted
+++ resolved
@@ -213,13 +213,7 @@
     /** - Build the new comm based on that graph using metis if available, graph_topo if not */
     //-------------------------------------------------------------------------
     MPI_Comm graph_comm;
-<<<<<<< HEAD
 #ifndef HAVE_METIS
-    MPI_Dist_graph_create_adjacent(MPI_COMM_WORLD, worldsize, sources, sourcesW,
-                                   worldsize, dests, destsW,
-                                   MPI_INFO_NULL, 1, &graph_comm);
-    #ifdef VERBOSE
-=======
     MPI_Dist_graph_create_adjacent(_topo_phys->get_comm(), worldsize, sources, sourcesW, \
                                                     worldsize, dests, destsW, \
                                                     MPI_INFO_NULL, 1, &graph_comm);
@@ -229,8 +223,7 @@
     flups_free(dests);
     flups_free(destsW);
 
-#if defined(VERBOSE) && VERBOSE==2
->>>>>>> d7d01ff7
+    #if defined(VERBOSE) && VERBOSE==2
     int inD, outD, wei;
     MPI_Dist_graph_neighbors_count(graph_comm, &inD, &outD, &wei);
     printf("[FGRAPH] inD:%d outD:%d wei:%d\n",inD,outD,wei);
