--- conflicted
+++ resolved
@@ -89,16 +89,13 @@
 #define FLUPS_GIT_COMMIT "?"
 #endif
 
-<<<<<<< HEAD
 #ifndef MPI_40
 #define FLUPS_OLD_MPI 1
 #else
 #define FLUPS_OLD_MPI 0
 #endif
 
-=======
->>>>>>> 2ed7d027
-#define MPI_BATCH_SEND 16
+#define MPI_BATCH_SEND 64
 
 //=============================================================================
 /**
