--- conflicted
+++ resolved
@@ -28,15 +28,8 @@
 #include "bessel.hpp"
 #include "expint.hpp"
 
-<<<<<<< HEAD
-void cmpt_Green_3D_3dirunbounded_0dirspectral(const FLUPS::Topology *topo, const double hfact[3],                                                 const double symstart[3], double *green, FLUPS::GreenType typeGreen, const double eps);
-void cmpt_Green_3D_2dirunbounded_1dirspectral(const FLUPS::Topology *topo, const double hfact[3], const double kfact[3], const double koffset[3], const double symstart[3], double *green, FLUPS::GreenType typeGreen, const double eps);
-void cmpt_Green_3D_1dirunbounded_2dirspectral(const FLUPS::Topology *topo, const double hfact[3], const double kfact[3], const double koffset[3], const double symstart[3], double *green, FLUPS::GreenType typeGreen, const double eps);
-void cmpt_Green_3D_0dirunbounded_3dirspectral(const FLUPS::Topology *topo,                        const double kfact[3], const double koffset[3], const double symstart[3], double *green, FLUPS::GreenType typeGreen, const double eps);
-void cmpt_Green_3D_0dirunbounded_3dirspectral(const FLUPS::Topology *topo,                        const double kfact[3], const double koffset[3], const double symstart[3], double *green, FLUPS::GreenType typeGreen, const double eps, const int istart_custom[3], const int iend_custom[3]);
-=======
-void cmpt_Green_3D_3dirunbounded_0dirspectral(const Topology *topo, const double hfact[3],                                                 const double symstart[3], double *green, GreenType typeGreen, const double alpha);
-void cmpt_Green_3D_2dirunbounded_1dirspectral(const Topology *topo, const double hfact[3], const double kfact[3], const double koffset[3], const double symstart[3], double *green, GreenType typeGreen, const double alpha);
-void cmpt_Green_3D_1dirunbounded_2dirspectral(const Topology *topo, const double hfact[3], const double kfact[3], const double koffset[3], const double symstart[3], double *green, GreenType typeGreen, const double alpha);
-void cmpt_Green_3D_0dirunbounded_3dirspectral(const Topology *topo,                        const double kfact[3], const double koffset[3], const double symstart[3], double *green, GreenType typeGreen, const double alpha);
->>>>>>> 3ce9ce5a
+void cmpt_Green_3D_3dirunbounded_0dirspectral(const Topology *topo, const double hfact[3],                                                 const double symstart[3], double *green, GreenType typeGreen, const double eps);
+void cmpt_Green_3D_2dirunbounded_1dirspectral(const Topology *topo, const double hfact[3], const double kfact[3], const double koffset[3], const double symstart[3], double *green, GreenType typeGreen, const double eps);
+void cmpt_Green_3D_1dirunbounded_2dirspectral(const Topology *topo, const double hfact[3], const double kfact[3], const double koffset[3], const double symstart[3], double *green, GreenType typeGreen, const double eps);
+void cmpt_Green_3D_0dirunbounded_3dirspectral(const Topology *topo,                        const double kfact[3], const double koffset[3], const double symstart[3], double *green, GreenType typeGreen, const double eps);
+void cmpt_Green_3D_0dirunbounded_3dirspectral(const Topology *topo,                        const double kfact[3], const double koffset[3], const double symstart[3], double *green, GreenType typeGreen, const double eps, const int istart_custom[3], const int iend_custom[3]);